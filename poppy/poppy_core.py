from __future__ import (absolute_import, division, print_function, unicode_literals)
import multiprocessing
import copy
import time
import enum

import six

import numpy as np
import matplotlib.pyplot as plt
import scipy.ndimage.interpolation
import matplotlib

import astropy.io.fits as fits
import astropy.units as u

from .matrixDFT import MatrixFourierTransform
from . import utils
from . import conf

import logging
_log = logging.getLogger('poppy')

__all__ = ['Wavefront',  'OpticalSystem', 'SemiAnalyticCoronagraph', 'MatrixFTCoronagraph', 'OpticalElement', 'FITSOpticalElement', 'Rotation', 'Detector' ]

# Setup infrastructure for FFTW
_FFTW_INIT = {}  # dict of array sizes for which we have already performed the required FFTW planning step
_FFTW_FLAGS = ['measure']
try:
    # try to import FFTW to see if it is available
    import pyfftw
    _FFTW_AVAILABLE = True
except ImportError:
    pyfftw = None
    _FFTW_AVAILABLE = False

# internal constants for types of plane
class PlaneType(enum.Enum):
    unspecified = 0
    pupil = 1
    image = 2
    detector = 3
    rotation = 4
    intermediate = 5

_PUPIL = PlaneType.pupil
_IMAGE = PlaneType.image
_DETECTOR = PlaneType.detector  # specialized type of image plane
_ROTATION = PlaneType.rotation  # not a real optic, just a coordinate transform
_INTERMED = PlaneType.intermediate  # for Fresnel propagation

_RADIANStoARCSEC = 180.*60*60 / np.pi

#------ Utility functions for parallelization ------

def _wrap_propagate_for_multiprocessing(args):
    """ This is an internal helper routine for parallelizing computations across multiple processors.

    Python's multiprocessing module allows easy execution of tasks across
    many CPUs or even distinct machines. It relies on Python's pickle mechanism to
    serialize and pass objects between processes. One side effect of this is
    that object instance methods cannot be pickled on their own, and thus cannot be easily
    invoked in other processes.

    Here, we work around that by pickling the entire object and argument list, packed
    as a tuple, transmitting that to the new process, and then unpickling that,
    unpacking the results, and *then* at last making our instance method call.
    """
    optical_system, wavelength, retain_intermediates, normalize, usefftwflag = args
    conf.use_fftw = usefftwflag  # passed in from parent process

    # we're in a different Python interpreter process so we
    # need to load the wisdom here too
    if conf.use_fftw and _FFTW_AVAILABLE:
        utils._loaded_fftw_wisdom = False
        utils.fftw_load_wisdom()

    return optical_system.propagate_mono(wavelength, retain_intermediates=retain_intermediates, normalize=normalize)


#------ Wavefront class -----

class Wavefront(object):
    """ A class representing a monochromatic wavefront that can be transformed between
    pupil and image planes (but not to intermediate planes, yet).

    In a pupil plane, a wavefront object `wf` has

        * `wf.diam`,         a diameter in meters
        * `wf.pixelscale`,   a scale in meters/pixel

    In an image plane, it has

        * `wf.fov`,          a field of view in arcseconds
        * `wf.pixelscale`,   a  scale in arcsec/pixel


    Use the `wf.propagateTo()` method to transform a wavefront between conjugate planes. This will update those properties as appropriate.

    By default, `Wavefronts` are created in a pupil plane. Set `pixelscale=#` to make an image plane instead.

    Parameters
    ----------
    wavelength : float
        Wavelength of light in meters
    npix : int
        Size parameter for wavefront array to create, per side.
    diam : float, optional
        For _PUPIL wavefronts, sets physical size corresponding to npix. Units are meters.
        At most one of diam or pixelscale should be set when creating a wavefront.
    pixelscale : float, optional
        For _IMAGE PLANE wavefronts, use this pixel scale.
    oversample : int, optional
        how much to oversample by in FFTs. Default is 2.
        Note that final propagations to Detectors use a different algorithmg
        and, optionally, a separate oversampling factor.
    dtype : numpy.dtype, optional
        default is double complex.

    """

    def __init__(self,wavelength=2e-6, npix=1024, dtype=np.complex128, diam=8.0, oversample=2, pixelscale=None):

        if wavelength > 1e-4:
            raise ValueError("The specified wavelength %f is implausibly large. Remember to specify the desired wavelength in *meters*." % wavelength)

        self._last_transform_type=None # later used to track MFT vs FFT pixel coord centering in coordinates()
        self.oversample = oversample

        self.wavelength = float(wavelength)                 # wavelen in meters, obviously
        """Wavelength in meters """

        self.diam= float(diam) if not isinstance(diam, u.Quantity) else diam.to(u.m).value        # pupil plane size in meters
        """Diameter in meters. Applies to a pupil plane only."""
        self.fov = None                                     # image plane size in arcsec
        """Field of view in arcsec. Applies to an image plane only."""
        self.pixelscale = None
        "Pixel scale, in arcsec/pixel or meters/pixel depending on plane type"

        if pixelscale is None:
            self.pixelscale = self.diam / npix                  # scale in meters/pix or arcsec/pix, as appropriate
            self.planetype = _PUPIL                              # are we at image or pupil?
        else:
            self.pixelscale = pixelscale
            self.planetype = _IMAGE
        self._image_centered='array_center'                     # one of 'array_center', 'pixel', 'corner'
                                                                # This records where the coordinate origin is
                                                                # in image planes, and depends on how the imageg
                                                                # plane was produced (e.g. FFT implies pixel)
        "Are FT'ed image planes centered on a pixel or on a corner between pixels? "
        self.wavefront = np.ones((npix,npix), dtype=dtype)   # the actual complex wavefront array
        self.ispadded = False                               # is the wavefront padded for oversampling?
        self.history=[]
        "List of strings giving a descriptive history of actions performed on the wavefront. Saved to FITS headers."
        self.history.append("Created wavefront: wavelen=%g m, diam=%f m" %(self.wavelength, self.diam))
        self.history.append(" using array size %s" % (self.wavefront.shape,) )
        self.location='Entrance'
        "A descriptive string for where a wavefront is instantaneously located (e.g. 'before occulter'). Used mostly for titling displayed plots."

    def __str__(self):
        # TODO add switches for image/pupil planes
        return """Wavefront:
        wavelength = %f microns
        shape = (%d,%d)
        sampling = %f meters/pixel""" % (self.wavelength/1e-6, self.wavefront.shape[0], self.wavefront.shape[1], self.pixelscale )

    def copy(self):
        "Return a copy of the wavefront as a different object."
        return copy.deepcopy(self)

    def normalize(self):
        "Set this wavefront's total intensity to 1 "
        #_log.debug("Wavefront normalized")
        self.wavefront /= np.sqrt(self.totalIntensity)

    def __imul__(self, optic):
        "Multiply a Wavefront by an OpticalElement or scalar"
        if isinstance(optic,Rotation):
            return self # a rotation doesn't actually affect the wavefront via multiplication,
                        # but instead via forcing a call to rotate() elsewhere...
        elif (isinstance(optic,float)) or isinstance(optic,int):
            self.wavefront *= optic # it's just a scalar
            self.history.append("Multiplied WF by scalar value "+str(optic))
            return self


        if (not isinstance(optic, OpticalElement)) :
            raise ValueError('Wavefronts can only be *= multiplied by OpticalElements or scalar values')

        if isinstance(optic,Detector):
            # detectors don't modify a wavefront.
            return self

        phasor = optic.getPhasor(self)

        if not np.isscalar(phasor) and phasor.size>1:  # actually isscalar() does not handle the case of a 1-element array properly
            assert self.wavefront.shape == phasor.shape

        self.wavefront *= phasor
        msg =  "  Multiplied WF by phasor for "+str(optic)
        _log.debug(msg)
        self.history.append(msg)
        self.location='after '+optic.name
        return self

    def __mul__(self, optic):
        """ Multiply a wavefront by an OpticalElement or scalar """
        new = self.copy()
        new *= optic
        return new
    __rmul__ = __mul__  # either way works.

    def __iadd__(self,wave):
        "Add another wavefront to this one"
        if not isinstance(wave,Wavefront):
            raise ValueError('Wavefronts can only be summed with other Wavefronts')

        if not self.wavefront.shape[0] == wave.wavefront.shape[0]:
            raise ValueError('Wavefronts can only be added if they have the same size and shape')

        self.wavefront += wave.wavefront
        self.history.append("Summed with another wavefront!")
        return self

    def __add__(self,wave):
        new = self.copy()
        new += wave
        return new

    def asFITS(self, what='intensity', includepadding=False, **kwargs):
        """ Return a wavefront as a pyFITS HDUList object

        Parameters
        -----------
        what : string
            what kind of data to write. Must be one of 'all', 'parts', 'intensity', or 'complex'.
            The default is to write a file containing intensity, amplitude, and phase in a data cube
            of shape (3, N, N). 'parts' omits intensity and produces a (2, N, N) array.
            'intensity' and 'phase' write out 2D arrays with the corresponding values.
            'complex' writes the wavefront phasor as a 2D array of complex numbers.
        includepadding : bool
            include any "padding" region, if present, in the returned FITS file?
        """
        # make copies in case we need to unpad - don't want to mess up actual wavefront data in memory
        # FIXME this is somewhat inefficient but easiest to code for now
        #intens = self.intensity.copy()
        #amp = self.amplitude.copy()
        #phase = self.phase.copy()
        #wave = self.wavefront.copy()

        #if self.planetype==_PUPIL and self.ispadded and not includepadding :
            #intens = utils.removePadding(intens,self.oversample)
            #phase =  utils.removePadding(phase, self.oversample)
            #amp =    utils.removePadding(amp,   self.oversample)
            #wave =   utils.removePadding(wave,  self.oversample)

        def get_unpadded(attribute_array):
            if self.planetype==_PUPIL and self.ispadded and not includepadding :
                return utils.removePadding(attribute_array.copy(),self.oversample)
            else:
                return attribute_array.copy()


        if what.lower() =='all':
            intens =  get_unpadded(self.intensity)
            outarr = np.zeros((3,intens.shape[0], intens.shape[1]))
            outarr[0,:,:] = intens
            outarr[1,:,:] = get_unpadded(self.amplitude)
            outarr[2,:,:] = get_unpadded(self.phase)
            outFITS = fits.HDUList(fits.PrimaryHDU(outarr))
            outFITS[0].header['PLANE1'] = 'Wavefront Intensity'
            outFITS[0].header['PLANE2'] = 'Wavefront Amplitude'
            outFITS[0].header['PLANE3'] = 'Wavefront Phase'
        elif what.lower() =='parts':
            amp = get_unpadded(self.amplitude)
            outarr = np.zeros((2,amp.shape[0], amp.shape[1]))
            outarr[0,:,:] = amp
            outarr[1,:,:] = get_unpadded(self.phase)
            outFITS = fits.HDUList(fits.PrimaryHDU(outarr))
            outFITS[0].header['PLANE1'] = 'Wavefront Amplitude'
            outFITS[0].header['PLANE2'] = 'Wavefront Phase'
        elif what.lower() =='intensity':
            outFITS = fits.HDUList(fits.PrimaryHDU(get_unpadded(self.intensity)))
            outFITS[0].header['PLANE1'] = 'Wavefront Intensity'
        elif what.lower() =='phase':
            outFITS = fits.HDUList(fits.PrimaryHDU(get_unpadded(self.phase)))
            outFITS[0].header['PLANE1'] = 'Phase'
        #elif what.lower()  == 'complex':
            #outFITS = fits.HDUList(fits.PrimaryHDU(get_unpadded(self.wavefront)))
            #outFITS[0].header['PLANE1'] = 'Wavefront Complex Phasor '
        else:
            raise ValueError("Unknown string for what to return: "+what)


        outFITS[0].header['WAVELEN'] =  (self.wavelength, 'Wavelength in meters')
        outFITS[0].header['DIFFLMT'] =  (self.wavelength/self.diam*206265., 'Diffraction limit lambda/D in arcsec')
        outFITS[0].header['OVERSAMP'] = (self.oversample, 'Oversampling factor for FFTs in computation')
        outFITS[0].header['DET_SAMP'] = (self.oversample, 'Oversampling factor for MFT to detector plane')
        if self.planetype ==_IMAGE:
            outFITS[0].header['PIXELSCL'] =  (self.pixelscale, 'Scale in arcsec/pix (after oversampling)')
            if np.isscalar(self.fov):
                outFITS[0].header['FOV'] =  (self.fov, 'Field of view in arcsec (full array)')
            else:
                outFITS[0].header['FOV_X'] =  (self.fov[1], 'Field of view in arcsec (full array), X direction')
                outFITS[0].header['FOV_Y'] =  (self.fov[0], 'Field of view in arcsec (full array), Y direction')
        else:
            outFITS[0].header['PIXELSCL'] =  (self.pixelscale, 'Pixel scale in meters/pixel')
            outFITS[0].header['DIAM'] =  (self.diam, 'Pupil diameter in meters (not incl padding)')

        for h in self.history: outFITS[0].header.add_history(h)

        return outFITS

    def writeto(self,filename, clobber=True, **kwargs):
        """Write a wavefront to a FITS file.

        Parameters
        -----------
        filename : string
            filename to use
        what : string
            what to write. Must be one of 'parts', 'intensity', 'complex'
        clobber : bool, optional
            overwhat existing? default is True

        Returns
        -------
        outfile: file on disk
            The output is written to disk.

        """
        self.asFITS(**kwargs).writeto(filename, clobber=clobber)
        _log.info("  Wavefront saved to %s" % filename)

    def display(self, what='intensity', nrows=1, row=1, showpadding=False,
                imagecrop=None,pupilcrop=None,
                colorbar=False, crosshairs=False, ax=None, title=None, vmin=None,
                vmax=None, scale=None, use_angular_coordinates=None):
        """Display wavefront on screen

        Parameters
        ----------
        what : string
           What to display. Must be one of {intensity, phase, best}.
           'Best' implies to display the phase if there is nonzero OPD,
           or else display the intensity for a perfect pupil.
        nrows : int
            Number of rows to display in current figure (used for
            showing steps in a calculation)
        row : int
            Which row to display this one in?
        vmin, vmax : floats
            min and maximum values to display.
        scale : string
            'log' or 'linear', to define the desired display scale type for
            intensity. Default is log for image planes, linear otherwise.
        imagecrop : float, optional
            Crop the displayed image to a smaller region than the full array.
            For image planes in angular coordinates, this is given in units of
            arcseconds. The default is 5, so only the innermost 5x5 arcsecond
            region will be shown. This default may be changed in the
            POPPY config file. If the image size is < 5 arcsec then the
            entire image is displayed.
            For planes in linear physical coordinates such as pupils, this
            is given in units of meters, and the default is no cropping
            (i.e. the entire array will be displayed unless this keyword
            is set explicitly).
        showpadding : bool, optional
            For wavefronts that have been padded with zeros for oversampling,
            show the entire padded arrays, or just the good parts?
            Default is False, to show just the central region of interest.
        colorbar : bool
            Display colorbar
        crosshairs : bool
            Display a crosshairs indicator showing the axes centered on (0,0)
        ax : matplotlib Axes, optional
            axes to display into. If not set, will create new axes.
        use_angular_coordinates : bool, optional
            Should the axes be labeled in angular units of arcseconds?
            This is used by FresnelWavefront, where non-angular
            coordinates are possible everywhere. When using Fraunhofer
            propagation, this should be left as None so that the
            coordinates are inferred from the planetype attribute.
            (Default: None, infer coordinates from planetype)

        Returns
        -------
        figure : matplotlib figure
            The current figure is modified.
        """
        if scale is None:
            scale = 'log' if self.planetype == _IMAGE else 'linear'

        intens = self.intensity.copy()
        phase = self.phase.copy()
        phase[np.where(intens == 0)] = np.nan
        amp = self.amplitude

        y, x = self.coordinates()
        if self.planetype == _PUPIL and self.ispadded and not showpadding:
            intens = utils.removePadding(intens, self.oversample)
            phase = utils.removePadding(phase, self.oversample)
            amp = utils.removePadding(amp, self.oversample)
            y = utils.removePadding(y, self.oversample)
            x = utils.removePadding(x, self.oversample)

        # extent specifications need to include the *full* data region, including the half pixel
        # on either side outside of the pixel center coordinates.  And remember to swap Y and X.
        # Recall that for matplotlib,
        #    extent = [xmin, xmax, ymin, ymax]
        # in this case those are coordinates in units of pixels. Recall that we define pixel
        # coordinates to be at the *center* of the pixel, so we compute here the coordinates at the
        # outside of those pixels.
        # This is needed to get the coordinates right when displaying very small arrays


        halfpix = self.pixelscale*0.5
        extent = [x.min()-halfpix, x.max()+halfpix, y.min()-halfpix, y.max()+halfpix]

        if use_angular_coordinates is None:
            use_angular_coordinates = self.planetype == _IMAGE

        unit = 'arcsec' if use_angular_coordinates else 'm'

        # implement semi-intellegent selection of what to display, if the user wants
        if what == 'best':
            if self.planetype == _IMAGE:
                what = 'intensity'  # always show intensity for image planes
            elif phase[np.where(np.isfinite(phase))].sum() == 0:
                what = 'intensity'  # for perfect pupils
            elif int(row) > 2:
                what = 'intensity'  # show intensity for coronagraphic downstream propagation.
            else:
                what = 'phase'  # for aberrated pupils

        # compute plot parameters for the subplot grid
        nc = int(np.ceil(np.sqrt(nrows)))
        nr = int(np.ceil(float(nrows) / nc))
        if (nrows - nc * (nc - 1) == 1) and (nr > 1):  # avoid just one alone on a row by itself...
            nr -= 1
            nc += 1

        # prepare color maps and normalizations for intensity and phase
        if vmax is None:
           vmax = intens.max()
        if scale == 'linear':
            if vmin is None: vmin=0
            norm_inten = matplotlib.colors.Normalize(vmin=vmin, vmax=vmax)
            cmap_inten = getattr(matplotlib.cm, conf.cmap_pupil_intensity)
            cmap_inten.set_bad('0.0')
        else:
            if vmin is None: vmin = vmax*1e-6
            norm_inten = matplotlib.colors.LogNorm(vmin=vmin, vmax=vmax)
            cmap_inten = getattr(matplotlib.cm, conf.cmap_sequential)
            cmap_inten.set_bad(cmap_inten(0))
        cmap_phase = getattr(matplotlib.cm, conf.cmap_diverging)
        cmap_phase.set_bad('0.3')
        norm_phase = matplotlib.colors.Normalize(vmin=-0.25, vmax=0.25)

        # now display the chosen selection..
        if what == 'intensity':
            if ax is None:
                ax = plt.subplot(nr, nc, int(row))

            utils.imshow_with_mouseover(
                intens,
                ax=ax,
                extent=extent,
                norm=norm_inten,
                cmap=cmap_inten,
                origin='lower'
            )
            if title is None:
                title = "Intensity " + self.location
                title = title.replace('after', 'after\n')
                title = title.replace('before', 'before\n')
            ax.set_title(title)
            ax.set_xlabel(unit)
            if colorbar:
                plt.colorbar(ax.images[0], orientation='vertical', shrink=0.8)
            plot_axes = [ax]
            to_return = ax
        elif what == 'phase':
            # Display phase in waves.
            if ax is None:
                ax = plt.subplot(nr, nc, int(row))
            utils.imshow_with_mouseover(
                phase / (np.pi * 2),
                ax=ax,
                extent=extent,
                norm=norm_phase,
                cmap=cmap_phase,
                origin='lower'
            )
            if title is None:
                title = "Phase " + self.location
            plt.title(title)
            plt.xlabel(unit)
            if colorbar: plt.colorbar(ax.images[0], orientation='vertical', shrink=0.8)

            plot_axes = [ax]
            to_return = ax

        elif what == 'both':
            if ax is None:
                ax = plt.subplot(nr, nc, int(row))
            ax1 = plt.subplot(nrows, 2, (row * 2) - 1)
            plt.imshow(amp, extent=extent, cmap=cmap_inten, norm=norm_inten, origin='lower')
            plt.title("Wavefront amplitude")
            plt.ylabel(unit)
            plt.xlabel(unit)

            if colorbar: plt.colorbar(orientation='vertical', shrink=0.8)

            ax2 = plt.subplot(nrows, 2, row * 2)
            plt.imshow(phase, extent=extent, cmap=cmap_phase, norm=norm_phase, origin='lower')
            if colorbar: plt.colorbar(orientation='vertical', shrink=0.8)

            plt.xlabel(unit)
            plt.title("Wavefront phase [radians]")

            plot_axes = [ax1, ax2]
            to_return = (ax1, ax2)
        else:
            raise ValueError("Invalid value for what to display; must be 'amplitude', 'phase', or 'both'.")

        # now apply axes cropping and/or overplots, if requested.
        for ax in plot_axes:
            if crosshairs:
                ax.axhline(0,ls=":", color='white')
                ax.axvline(0,ls=":", color='white')

            if use_angular_coordinates:
                if imagecrop is None:
                    imagecrop = conf.default_image_display_fov

            if imagecrop is not None:
                cropsize_x = min( (imagecrop/2, intens.shape[1]/2.*self.pixelscale))
                cropsize_y = min( (imagecrop/2, intens.shape[0]/2.*self.pixelscale))
                ax.set_xbound(-cropsize_x, cropsize_x)
                ax.set_ybound(-cropsize_y, cropsize_y)

            ax.xaxis.set_major_locator(matplotlib.ticker.MaxNLocator(5))
            ax.yaxis.set_major_locator(matplotlib.ticker.MaxNLocator(5))

        plt.draw()
        return to_return

    # add convenient properties for intensity, phase, amplitude, total_flux
    @property
    def amplitude(self):
        "Electric field amplitude of the wavefront "
        return np.abs(self.wavefront)

    @property
    def intensity(self):
        "Electric field intensity of the wavefront (i.e. field amplitude squared)"
        return np.abs(self.wavefront)**2

    @property
    def phase(self):
        "Phase of the wavefront, in radians"
        return np.angle(self.wavefront)

    @property
    def shape(self):
        """ Shape of the wavefront array"""
        return self.wavefront.shape

    @property
    def totalIntensity(self):
        "Integrated intensity over the entire spatial/angular extent of the wavefront"
        return self.intensity.sum()

    # methods for wavefront propagation:
    def propagateTo(self, optic):
        """Propagates a wavefront object to the next optic in the list.
        Modifies this wavefront object itself.

        Transformations between pupil and detector planes use MFT or inverse MFT.
        Transformations between pupil and other (non-detector) image planes use FFT or inverse FFT.
        Transformations from any frame through a rotation plane simply rotate the wavefront accordingly.

        Parameters
        -----------
        optic : OpticalElement
            The optic to propagate to. Used for determining the appropriate optical plane.
        """
        if self.planetype == optic.planetype:
            _log.debug("  Wavefront and optic %s already at same plane type, no propagation needed." % optic.name)
            return
        else:
            msg = "  Propagating wavefront to %s. " % str(optic)
            _log.debug(msg)
            self.history.append(msg)
        _log.debug("conf.use_fftw is "+str(conf.use_fftw))

        #_log.debug('==== at %s, to %s' % (typestrs[self.planetype], typestrs[optic.planetype]))
        if optic.planetype == _ROTATION:     # rotate
            self.rotate(optic.angle)
            self.location='after '+optic.name
        elif optic.planetype == _DETECTOR and self.planetype ==_PUPIL:    # MFT pupil to detector
            self._propagateMFT(optic)
            self.location='before '+optic.name
        elif optic.planetype == _PUPIL and self.planetype ==_IMAGE and self._last_transform_type =='MFT': # inverse MFT detector to pupil
            # n.b. transforming _PUPIL -> _DETECTOR results in self.planetype == _IMAGE
            # while setting _last_transform_type to MFT
            self._propagateMFTinverse(optic)
            self.location='before '+optic.name
        elif self.planetype==_IMAGE and optic.planetype == _DETECTOR:
            raise NotImplemented('image plane directly to detector propagation (resampling!) not implemented yet')
        else:
            self._propagateFFT(optic)           # FFT pupil to image or image to pupil
            self.location='before '+optic.name

    def _propagateFFT(self, optic):
        """ Propagate from pupil to image or vice versa using a padded FFT

        Parameters
        -----------
        optic : OpticalElement
            The optic to propagate to. Used for determining the appropriate optical plane.

        """
        # To use FFTW, it must both be enabled and the library itself has to be present
        _USE_FFTW = (conf.use_fftw and _FFTW_AVAILABLE)

        if self.oversample > 1 and not self.ispadded: #add padding for oversampling, if necessary
            assert self.oversample == optic.oversample
            self.wavefront = utils.padToOversample(self.wavefront, self.oversample)
            self.ispadded = True
            if optic.verbose: _log.debug("    Padded WF array for oversampling by %dx" % self.oversample)
            self.history.append("    Padded WF array for oversampling by %dx" % self.oversample)

        method = 'pyfftw' if _USE_FFTW  else 'numpy' # for logging
        _log.info("using {1} FFT of {0} array".format(str(self.wavefront.shape), method))
        # Set up for computation - figure out direction & normalization
        if self.planetype == _PUPIL and optic.planetype == _IMAGE:
            FFT_direction = 'forward'
            normalization_factor = 1./ self.wavefront.shape[0] # correct for numpy fft

            do_fft = pyfftw.interfaces.numpy_fft.fft2 if _USE_FFTW else np.fft.fft2

            #(pre-)update state:
            self.planetype=_IMAGE
            self.pixelscale = self.wavelength/ self.diam / self.oversample * _RADIANStoARCSEC
            self.fov = self.wavefront.shape[0] * self.pixelscale
            self.history.append('   FFT %s,  to _IMAGE  scale=%f' %(self.wavefront.shape, self.pixelscale))

        elif self.planetype == _IMAGE and optic.planetype ==_PUPIL:
            FFT_direction = 'backward'
            normalization_factor =  self.wavefront.shape[0] # correct for numpy fft
            do_fft = pyfftw.interfaces.numpy_fft.ifft2 if _USE_FFTW else np.fft.ifft2

            #(pre-)update state:
            self.planetype=_PUPIL
            self.pixelscale = self.diam *self.oversample / self.wavefront.shape[0]
            self.history.append('   FFT %s,  to PUPIL scale=%f' %(self.wavefront.shape, self.pixelscale))


        # do FFT
        if conf.enable_flux_tests: _log.debug("\tPre-FFT total intensity: "+str(self.totalIntensity))
        if conf.enable_speed_tests: t0 = time.time()

        if FFT_direction =='backward': self.wavefront = np.fft.ifftshift(self.wavefront)

        _log.debug("using {2} FFT of {0} array, direction={1}".format(str(self.wavefront.shape), FFT_direction, method))
        if _USE_FFTW:
            if (self.wavefront.shape, FFT_direction) not in _FFTW_INIT:
                # The first time you run FFTW to transform a given size, it does a speed test to determine optimal algorithm
                # that is destructive to your chosen array. So only do that test on a copy, not the real array:
                _log.info("Evaluating PyFFT optimal algorithm for %s, direction=%s" % (str(self.wavefront.shape), FFT_direction))

                pyfftw.interfaces.cache.enable()
                pyfftw.interfaces.cache.set_keepalive_time(30)

                #if byte_align: test_array = pyfftw.n_byte_align_empty( self.wavefront.shape, 16, dtype=dtype)
                test_array = np.zeros(self.wavefront.shape)
                test_array = do_fft(test_array, overwrite_input=True, planner_effort='FFTW_MEASURE', threads=multiprocessing.cpu_count())

                _FFTW_INIT[(self.wavefront.shape, FFT_direction)] = True

            self.wavefront = do_fft(self.wavefront, overwrite_input=True, planner_effort='FFTW_MEASURE', threads=multiprocessing.cpu_count())
        else:
            self.wavefront = do_fft(self.wavefront)

        if FFT_direction == 'forward':
            self.wavefront = np.fft.fftshift(self.wavefront)
            # FFT produces pixel-centered images by default, unless the _image_centered param has already been set by an FQPM_FFT_aligner class
            if self._image_centered != 'corner': self._image_centered = 'pixel'
        self.wavefront = self.wavefront *normalization_factor
        self._last_transform_type = 'FFT'

        if conf.enable_speed_tests:
            t1 = time.time()
            _log.debug("\tTIME %f s\t for the FFT" % (t1-t0))

        if conf.enable_flux_tests: _log.debug("\tPost-FFT total intensity: "+str(self.totalIntensity))

    def _propagateMFT(self, det):
        """ Compute from pupil to an image using the Soummer et al. 2007 MFT algorithm

        Parameters
        -----------
        det : OpticalElement, must be of type DETECTOR
            The target optical plane to propagate to."""

        assert self.planetype == _PUPIL
        assert det.planetype == _DETECTOR

        if self.ispadded:
            #pupil plane is padded - trim that out since it's not needed
            self.wavefront = utils.removePadding(self.wavefront, self.oversample)
            self.ispadded = False
        self._preMFT_pupil_shape =self.wavefront.shape  #save for possible inverseMFT
        self._preMFT_pupil_pixelscale = self.pixelscale #save for possible inverseMFT


        # the arguments for the matrixDFT are
        # - wavefront (assumed to fill the input array)
        # - focal plane size in lambda/D units
        # - number of pixels on a side in focal plane array.

        lamD = self.wavelength / self.diam * _RADIANStoARCSEC

        det_fov_lamD = det.fov_arcsec / lamD
        det_calc_size_pixels = det.fov_pixels * det.oversample

        mft = MatrixFourierTransform(centering='ADJUSTABLE', verbose=False)
        if not np.isscalar(det_fov_lamD): #hasattr(det_fov_lamD,'__len__'):
            msg= '    Propagating w/ MFT: %.4f"/pix     fov=[%.3f,%.3f] lam/D    npix=%d x %d' %  (det.pixelscale/det.oversample, det_fov_lamD[0], det_fov_lamD[1], det_calc_size_pixels[0], det_calc_size_pixels[1])
        else:
            msg= '    Propagating w/ MFT: %.4f"/pix     fov=%.3f lam/D    npix=%d' %  (det.pixelscale/det.oversample, det_fov_lamD, det_calc_size_pixels)
        _log.debug(msg)
        self.history.append(msg)
        det_offset = det.det_offset if hasattr(det, 'det_offset') else (0,0)


        _log.debug('      MFT method = '+mft.centering)

        # det_offset controls how to shift the PSF.
        # it gives the coordinates (X, Y) relative to the exact center of the array
        # for the location of the phase center of a converging perfect spherical wavefront.
        # This is where a perfect PSF would be centered. Of course any tilts, comas, etc, from the OPD
        # will probably shift it off elsewhere for an entirely different reason, too.
        self.wavefront = mft.perform(self.wavefront, det_fov_lamD, det_calc_size_pixels, offset=det_offset)
        _log.debug("     Result wavefront: at={0} shape={1} intensity={2:.3g}".format(self.location, str(self.shape), self.totalIntensity))
        self._last_transform_type = 'MFT'

        self.planetype=_IMAGE
        self.fov = det.fov_arcsec
        self.pixelscale = det.fov_arcsec / det_calc_size_pixels

        if not np.isscalar(self.pixelscale):
            # check for rectangular arrays
            if self.pixelscale[0] == self.pixelscale[1]:
                self.pixelscale = self.pixelscale[0]  # we're in a rectangular array with same pixel scale in both directions, so treat pixelscale as a scalar
            else:
                raise NotImplementedError('Different pixel scales in X and Y directions (i.e. non-square pixels) not yet supported.')

    def _propagateMFTinverse(self, pupil, pupil_npix=None):
        """ Compute from an image to a pupil using the Soummer et al. 2007 MFT algorithm
        This allows transformation back from an arbitrarily-sampled 'detector' plane to a pupil.

        This is only used if transforming back from a 'detector' type plane to a pupil, for instance
        inside the semi-analytic coronagraphy algorithm, but is not used in more typical propagations.

        """

        assert self.planetype == _IMAGE
        assert pupil.planetype == _PUPIL

        # the arguments for the matrixDFT are
        # - wavefront (assumed to fill the input array)
        # - focal plane size in lambda/D units
        # - number of pixels on a side in focal plane array.

        lamD = self.wavelength / self.diam * _RADIANStoARCSEC
        #print("lam/D = %f arcsec" % lamD)

        det_fov_lamD = self.fov / lamD
        #det_calc_size_pixels = det.fov_pixels * det.oversample

        # try to transform to whatever the intrinsic scale of the next pupil is.
        # but if this ends up being a scalar (meaning it is an AnalyticOptic) then
        # just go back to our own prior shape and pixel scale.
        if pupil_npix == None:
            if pupil.shape is not None and pupil.shape[0] != 1:
                pupil_npix = pupil.shape[0]
            else:
                pupil_npix = self._preMFT_pupil_shape[0]

        mft = MatrixFourierTransform(centering='ADJUSTABLE', verbose=False)

        # these can be either scalar or 2-element lists/tuples/ndarrays
        msg_pixscale = '{0:.4f}"/pix'.format(self.pixelscale) if np.isscalar(self.pixelscale) else '{0:.4f} x {1:.4f} "/pix'.format(self.pixelscale[0], self.pixelscale[1])
        msg_det_fov  = '{0:.4f} lam/D'.format(det_fov_lamD) if np.isscalar(det_fov_lamD) else '{0:.4f} x {1:.4f}  lam/D'.format(det_fov_lamD[0], det_fov_lamD[1])

        msg= '    Propagating w/ InvMFT:  scale={0}    fov={1}    npix={2:d} x {2:d}'.format(msg_pixscale, msg_det_fov, pupil_npix)
        #else:
            #msg= '    Propagating w/ InvMFT:      fov=%.3f lam/D    pupil npix=%d' %  (self.pixelscale, det_fov_lamD, pupil_npix)
        _log.debug(msg)
        self.history.append(msg)
        det_offset = (0,0)  # det_offset not supported for InvMFT (yet...)

        self.wavefront = mft.inverse(self.wavefront, det_fov_lamD, pupil_npix)
        self._last_transform_type = 'InvMFT'

        self.planetype=_PUPIL
        self.pixelscale = self.diam / self.wavefront.shape[0]

    def tilt(self, Xangle=0.0, Yangle=0.0):
        """ Tilt a wavefront in X and Y.

        Recall from Fourier optics (although this is straightforwardly rederivable by drawing triangles)
        that for a wavefront tilted by some angle theta in radians, that a point r meters from the center of
        the pupil has:

            extra_pathlength = sin(theta) * r
            extra_waves = extra_pathlength/ wavelength = r * sin(theta) / wavelength

        So we calculate the U and V arrays (corresponding to r for the pupil, in meters from the center)
        and then multiply by the appropriate trig factors for the angle.

        The sign convention is chosen such that positive Yangle tilts move the star upwards in the
        array at the focal plane. (This is sort of an inverse of what physically happens in the propagation
        to or through focus, but we're ignoring that here and trying to just work in sky coords)

        Parameters
        ----------
        Xangle, Yangle : float
            tilt angles, specified in arcseconds

        """
        if self.planetype == _IMAGE:
            raise NotImplementedError("Are you sure you want to tilt a wavefront in an _IMAGE plane?")

        if np.abs(Xangle) > 0 or np.abs(Yangle) > 0:
            xangle_rad = Xangle * (np.pi / 180 / 60 / 60)
            yangle_rad = Yangle * (np.pi / 180 / 60 / 60)

            npix = self.wavefront.shape[0]
            V, U = np.indices(self.wavefront.shape, dtype=float)
            V -= (npix - 1) / 2.0
            V *= self.pixelscale
            U -= (npix - 1) / 2.0
            U *= self.pixelscale

            tiltphasor = np.exp(2.0j * np.pi * (U * xangle_rad + V * yangle_rad) / self.wavelength)
            self.wavefront *= tiltphasor
            self.history.append("Tilted wavefront by "
                                "X={:2.2}, Y={:2.2} arcsec".format(Xangle, Yangle))

        else:
            _log.warn("Wavefront.tilt() called, but requested tilt was zero. No change.")

    def rotate(self, angle=0.0):
        """Rotate a wavefront by some amount

        Parameters
        ----------
        angle : float
            Angle to rotate, in degrees counterclockwise.

        """
        #self.wavefront = scipy.ndimage.interpolation.rotate(self.wavefront, angle, reshape=False)
        # Huh, the ndimage rotate function does not work for complex numbers. That's weird.
        # so let's treat the real and imaginary parts individually
        # FIXME TODO or would it be better to do this on the amplitude and phase?
        rot_real = scipy.ndimage.interpolation.rotate(self.wavefront.real, angle, reshape=False)
        rot_imag = scipy.ndimage.interpolation.rotate(self.wavefront.imag, angle, reshape=False)
        self.wavefront = rot_real + 1.j*rot_imag

        self.history.append('Rotated by %f degrees, CCW' %(angle))

    # note: the following are implemented as static methods to
    # allow for reuse outside of this class in the Zernike polynomial
    # caching mechanisms. See zernike.py.
    @staticmethod
    def pupil_coordinates(shape, pixelscale):
        """Utility function to generate coordinates arrays for a pupil
        plane wavefront

        Parameters
        ----------

        shape : tuple of ints
            Shape of the wavefront array
        pixelscale : float or 2-tuple of floats
            the pixel scale in meters/pixel, optionally different in
            X and Y
        """
        y, x = np.indices(shape, dtype=float)
        if not np.isscalar(pixelscale):
            pixel_scale_x, pixel_scale_y = pixelscale
        else:
            pixel_scale_x, pixel_scale_y = pixelscale, pixelscale

        y -= (shape[0] - 1) / 2.0
        x -= (shape[1] - 1) / 2.0

        return pixel_scale_y * y, pixel_scale_x * x

    @staticmethod
    def image_coordinates(shape, pixelscale, last_transform_type, image_centered):
        """Utility function to generate coordinates arrays for an image
        plane wavefront

        Parameters
        ----------

        shape : tuple of ints
            Shape of the wavefront array
        pixelscale : float or 2-tuple of floats
            the pixelscale in meters/pixel, optionally different in
            X and Y
        last_transform_type : string
            Was the last transformation on the Wavefront an FFT
            or an MFT?
        image_centered : string
            Was POPPY trying to keeping the center of the image on
            a pixel, crosshairs ('array_center'), or corner?
        """
        y, x = np.indices(shape, dtype=float)
        if not np.isscalar(pixelscale):
            pixel_scale_x, pixel_scale_y = pixelscale
        else:
            pixel_scale_x, pixel_scale_y = pixelscale, pixelscale

        # in most cases, the x and y values are centered around the exact center of the array.
        # This is not true in general for FFT-produced image planes where the center is in the
        # middle of one single pixel (the 0th-order term of the FFT), even though that means that
        # the PSF center is slightly offset from the array center.
        # On the other hand, if we used the FQPM FFT Aligner optic, then that forces the PSF center
        # to the exact center of an array.

        # The following are just relevant for the FFT-created images, not for the Detector MFT
        # image at the end.
        if last_transform_type == 'FFT':
            # FFT array sizes will always be even, right?
            if image_centered == 'pixel':
                # so this goes to an integer pixel
                y -= shape[0] / 2.0
                x -= shape[1] / 2.0
            elif image_centered == 'array_center' or image_centered == 'corner':
                # and this goes to a pixel center
                y -= (shape[0] - 1) / 2.0
                x -= (shape[1] - 1) / 2.0
        else:
            # MFT produced images are always exactly centered.
            y -= (shape[0] - 1) / 2.0
            x -= (shape[1] - 1) / 2.0

        return pixel_scale_y * y, pixel_scale_x * x

    def coordinates(self):
        """ Return Y, X coordinates for this wavefront, in the manner of numpy.indices()

        This function knows about the offset resulting from FFTs. Use it whenever computing anything
        measured in wavefront coordinates.

        Returns
        -------
        Y, X :  array_like
            Wavefront coordinates in either meters or arcseconds for pupil and image, respectively
        """

        if self.planetype == _PUPIL:
            return type(self).pupil_coordinates(self.shape, self.pixelscale)
        elif self.planetype == _IMAGE:
            return Wavefront.image_coordinates(self.shape, self.pixelscale,
                                               self._last_transform_type, self._image_centered)
        else:
            raise RuntimeError("Unknown plane type (should be pupil or image!)")


#------  Optical System classes -------
class OpticalSystem(object):
    """ A class representing a series of optical elements,
    either Pupil, Image, or Detector planes, through which light
    can be propagated.

    The difference between
    Image and Detector planes is that Detectors have fixed pixels
    in terms of arcsec/pixel regardless of wavelength (computed via
    MFT) while Image planes have variable pixels scaled in terms of
    lambda/D. Pupil planes are some fixed size in meters, of course.

    Parameters
    ----------
    name : string
        descriptive name of optical system
    oversample : int
        Either how many times *above* Nyquist we should be
        (for pupil or image planes), or how many times a fixed
        detector pixel will be sampled. E.g. `oversample=2` means
        image plane sampling lambda/4*D (twice Nyquist) and
        detector plane sampling 2x2 computed pixels per real detector
        pixel.  Default is 2.
    verbose : bool
        whether to be more verbose with log output while computing
    pupil_diameter : astropy.Quantity of dimension length
        Diameter of entrance pupil. Defaults to size of first optical element
        if unspecified, or else 1 meter.


    """
    def __init__(self, name="unnamed system", verbose=True, oversample=2,
            npix=1024, pupil_diameter=None):
        self.name = name
        self.verbose=verbose
        self.planes = []                    # List of OpticalElements
        self.oversample = oversample
        self.npix = npix
        self.pupil_diameter = pupil_diameter

        self.source_offset_r = 0 # = np.zeros((2))     # off-axis tilt of the source, in ARCSEC
        self.source_offset_theta = 0 # in degrees CCW

        self.intermediate_wfs = None        #
        if self.verbose:
            _log.info("Initialized OpticalSystem: "+self.name)

    # Methods for adding or manipulating optical planes:

    def addPupil(self, optic=None, function=None, **kwargs):
        """ Add a pupil plane optic from file(s) giving transmission or OPD

          1) from file(s) giving transmission and/or OPD
                [set arguments `transmission=filename` and/or `opd=filename`]
          2) from an already-created :py:class:`OpticalElement` object
                [set `optic=that object`]

        Parameters
        ----------
        optic : poppy.OpticalElement, optional
            An already-created :py:class:`OpticalElement` object you would like to add
        function : string, optional
            Deprecated. The name of some analytic function you would like to use.
            Optional `kwargs` can be used to set the parameters of that function.
            Allowable function names are Circle, Square, Hexagon, Rectangle, and FQPM_FFT_Aligner
        opd, transmission : string, optional
            Filenames of FITS files describing the desired optic.

        Returns
        -------
        poppy.OpticalElement subclass
            The pupil optic added (either `optic` passed in, or a new OpticalElement created)


        Note: Now you can use the optic argument for either an OpticalElement or a string function name,
        and it will do the right thing depending on type.  Both existing arguments are left for compatibility for now.


        Any provided parameters are passed to :py:class:`OpticalElement`.


        """
        if function is not None:
            import warnings
            warnings.warn("The function argument to addPupil is deprecated. Please provide an Optic object instead.", DeprecationWarning)
        if optic is None and function is not None: # ease of use: 'function' input and providing 'optic' parameter as a string are synonymous.
            optic = function


        if isinstance(optic, OpticalElement):
            # OpticalElement object provided.
            # We can use it directly, but make sure the plane type is set.
            optic.planetype = _PUPIL
        elif isinstance(optic, six.string_types):
            # convenience code to instantiate objects from a string name.
            raise NotImplementedError('Setting optics based on strings is now deprecated.')
        elif optic is None and len(kwargs) > 0: # create image from files specified in kwargs
            # create image from files specified in kwargs
            optic = FITSOpticalElement(planetype=_PUPIL, oversample=self.oversample, **kwargs)
        elif optic is None and len(kwargs) == 0: # create empty optic.
            from .import optics
            optic = optics.ScalarTransmission() # placeholder optic, transmission=100%
            optic.planetype=_PUPIL
        else:
            raise TypeError("Not sure how to handle an Optic input of the provided type, {0}".format(str(optic.__class__)))

        self.planes.append(optic)
        if self.verbose: _log.info("Added pupil plane: "+self.planes[-1].name)

        return optic


    def addImage(self, optic=None, function=None, **kwargs):
        """ Add an image plane optic to the optical system

        That image plane optic can be specified either

          1) from file(s) giving transmission or OPD
                [set arguments `transmission=filename` and/or `opd=filename`]
          2) from an analytic function
                [set `function='circle, fieldstop, bandlimitedcoron, or FQPM'`
                and set additional kwargs to define shape etc.
          3) from an already-created OpticalElement object
                [set `optic=that object`]

        Parameters
        ----------
        optic : poppy.OpticalElement
            An already-created OpticalElement you would like to add
        function: string
            Name of some analytic function to add.
            Optional `kwargs` can be used to set the parameters of that function.
            Allowable function names are CircularOcculter, fieldstop, BandLimitedCoron, FQPM
        opd, transmission : string
            Filenames of FITS files describing the desired optic.

        Returns
        -------
        poppy.OpticalElement subclass
            The pupil optic added (either `optic` passed in, or a new OpticalElement created)

        Notes
        ------

        Now you can use the optic argument for either an OpticalElement or a
        string function name, and it will do the right thing depending on type.
        Both existing arguments are left for back compatibility for now.



        """

        if isinstance(optic, six.string_types):
            function = optic
            optic = None

        if optic is None:
            from .import optics
            if function == 'CircularOcculter':
                fn = optics.CircularOcculter
            elif function == 'BarOcculter':
                fn = optics.BarOcculter
            elif function == 'fieldstop':
                fn = optics.FieldStop
            elif function == 'BandLimitedCoron':
                fn = optics.BandLimitedCoron
            elif function == 'FQPM':
                fn = optics.IdealFQPM
            elif function is not None:
                raise ValueError("Analytic mask type '%s' is unknown." % function)
            elif len(kwargs) > 0: # create image from files specified in kwargs
                fn = FITSOpticalElement
            else:
                fn = optics.ScalarTransmission # placeholder optic, transmission=100%

            optic = fn(oversample=self.oversample, **kwargs)
            optic.planetype=_IMAGE
        else:
            optic.planetype = _IMAGE
            optic.oversample = self.oversample # these need to match...

        self.planes.append(optic)
        if self.verbose:
            _log.info("Added image plane: " + self.planes[-1].name)
        return optic

    def addRotation(self, *args, **kwargs):
        """
        Add a clockwise or counterclockwise rotation around the optical axis


        Returns
        -------
        poppy.Rotation
            The rotation added to the optical system
        """
        rotation = Rotation(*args, **kwargs)
        self.planes.append(rotation)
        if self.verbose:
            _log.info("Added rotation plane: " + self.planes[-1].name)
        return rotation


    def addDetector(self, pixelscale, oversample=None, **kwargs):
        """ Add a Detector object to an optical system.
        By default, use the same oversampling as the rest of the optical system,
        but the user can override to a different value if desired by setting `oversample`.


        Other arguments are passed to the init method for Detector().

        Parameters
        ----------
        pixelscale : float
            Pixel scale in arcsec/pixel
        oversample : int, optional
            Oversampling factor for *this detector*, relative to hardware pixel size.
            Optionally distinct from the default oversampling parameter of the OpticalSystem.

        Returns
        -------
        poppy.Detector
            The detector added to the optical system

        """

        if oversample is None:
            oversample = self.oversample
        detector = Detector(pixelscale, oversample=oversample, **kwargs)
        self.planes.append(detector)
        if self.verbose:
            _log.info("Added detector: %s, with pixelscale=%f arcsec/pixel and oversampling=%d" % (
                self.planes[-1].name,
                pixelscale,
                oversample
            ))

        return detector


    def describe(self):
        """ Print out a string table describing all planes in an optical system"""
        print( str(self)+"\n\t"+ "\n\t".join([str(p) for p in self.planes]) )

    def __getitem__(self, num):
        return self.planes[num]

    # methods for dealing with wavefronts:
    def inputWavefront(self, wavelength=2e-6):
        """Create a Wavefront object suitable for sending through a given optical system, based on
        the size of the first optical plane, assumed to be a pupil.

        If the first optical element is an Analytic pupil (i.e. has no pixel scale) then
        the default size is set by the `npix` parameter to __init__ of this class, 
        which itself has a default value of 1024.

        Uses self.source_offset to assign an off-axis tilt, if requested.

        Parameters
        ----------
        wavelength : float
            Wavelength in meters

        Returns
        -------
        wavefront : poppy.Wavefront instance
            A wavefront appropriate for passing through this optical system.

        """

        # somewhat complicated logic here for historical reasons. 
        # if we have a first optical plane, check and see if it specifies the entrance sampling. 

        npix=None
        diam=None
        if len(self.planes) > 0:
            if self.planes[0].shape is not None: npix=self.planes[0].shape[0]
            if hasattr(self.planes[0], 'pupil_diam') and self.planes[0].pupil_diam is not None: diam = self.planes[0].pupil_diam
        # if still undefined, fall back to what is set for this optical system itself
        if npix is None: npix=self.npix if self.npix is not None else 1024
        if diam is None: diam = self.pupil_diameter if self.pupil_diameter is not None else 1


        # if the diameter was specified as an astropy.Quantity, cast it to just a scalar in meters
        if isinstance(diam, u.Quantity):
            diam = diam.to(u.m).value


        inwave = Wavefront(wavelength=wavelength,
                npix = npix,
                diam = diam,
                oversample=self.oversample)
        _log.debug("Creating input wavefront with wavelength=%f, npix=%d, pixel scale=%f meters/pixel" % (wavelength, npix, diam/npix))

        if np.abs(self.source_offset_r) > 0:
            offset_x = self.source_offset_r *-np.sin(self.source_offset_theta*np.pi/180)  # convert to offset X,Y in arcsec
            offset_y = self.source_offset_r * np.cos(self.source_offset_theta*np.pi/180)  # using the usual astronomical angle convention
            inwave.tilt(Xangle=offset_x, Yangle=offset_y)
            _log.debug("Tilted input wavefront by theta_X=%f, theta_Y=%f arcsec" % (offset_x, offset_y))
        return inwave

    def propagate_mono(self, wavelength=2e-6, normalize='first',
                       retain_intermediates=False, display_intermediates=False):
        """Propagate a monochromatic wavefront through the optical system. Called from within `calcPSF`.
        Returns a tuple with a `fits.HDUList` object and a list of intermediate `Wavefront`s (empty if
        `retain_intermediates=False`).

        Parameters
        ----------
        wavelength : float
            Wavelength in meters
        normalize : string, {'first', 'last'}
            how to normalize the wavefront?
            * 'first' = set total flux = 1 after the first optic, presumably a pupil
            * 'last' = set total flux = 1 after the entire optical system.
            * 'first=2' = set total flux = 2 after the first optic (used for debugging only)
        display_intermediates : bool
            Should intermediate steps in the calculation be displayed on screen? Default: False.
        retain_intermediates : bool
            Should intermediate steps in the calculation be retained? Default: False.
            If True, the second return value of the method will be a list of `poppy.Wavefront` objects
            representing intermediate optical planes from the calculation.

        Returns
        -------
        final_wf : fits.HDUList
            The final result of the monochromatic propagation as a FITS HDUList
        intermediate_wfs : list
            A list of `poppy.Wavefront` objects representing the wavefront at intermediate optical planes.
            The 0th item is "before first optical plane", 1st is "after first plane and before second plane", and so on.
            (n.b. This will be empty if `retain_intermediates` is False.)
        """

        if conf.enable_speed_tests:
            t_start = time.time()
        if self.verbose:
           _log.info(" Propagating wavelength = {0:g} meters".format(wavelength))
        wavefront = self.inputWavefront(wavelength)

        intermediate_wfs = []

        # note: 0 is 'before first optical plane; 1 = 'after first plane and before second plane' and so on
        current_plane_index = 0
        for optic in self.planes:
            # The actual propagation:
            wavefront.propagateTo(optic)
            wavefront *= optic
            current_plane_index += 1

            # Normalize if appropriate:
            if normalize.lower()=='first' and current_plane_index==1 :  # set entrance plane to 1.
                wavefront.normalize()
                _log.debug("normalizing at first plane (entrance pupil) to 1.0 total intensity")
            elif normalize.lower()=='first=2' and current_plane_index==1 : # this undocumented option is present only for testing/validation purposes
                wavefront.normalize()
                wavefront *= np.sqrt(2)
            elif normalize.lower()=='exit_pupil': # normalize the last pupil in the system to 1
                last_pupil_plane_index = np.where(np.asarray([p.planetype is PlaneType.pupil for p in self.planes]))[0].max() +1
                if current_plane_index == last_pupil_plane_index:
                    wavefront.normalize()
                    _log.debug("normalizing at exit pupil (plane {0}) to 1.0 total intensity".format(current_plane_index))
            elif normalize.lower()=='last' and current_plane_index==len(self.planes):
                wavefront.normalize()
                _log.debug("normalizing at last plane to 1.0 total intensity")


            # Optional outputs:
            if conf.enable_flux_tests: _log.debug("  Flux === "+str(wavefront.totalIntensity))

            if retain_intermediates: # save intermediate wavefront, summed for polychromatic if needed
                intermediate_wfs.append(wavefront.copy())

            if display_intermediates:
                if conf.enable_speed_tests: t0 = time.time()
                title = None if current_plane_index > 1 else "propagating $\lambda=$ %.3f $\mu$m" % (wavelength*1e6)
                wavefront.display(what='best',nrows=len(self.planes),row=current_plane_index, colorbar=False, title=title)
                #plt.title("propagating $\lambda=$ %.3f $\mu$m" % (wavelength*1e6))

                if conf.enable_speed_tests:
                    t1 = time.time()
                    _log.debug("\tTIME %f s\t for displaying the wavefront." % (t1-t0))

        if conf.enable_speed_tests:
            t_stop = time.time()
            _log.debug("\tTIME %f s\tfor propagating one wavelength" % (t_stop-t_start))

        return wavefront.asFITS(), intermediate_wfs

    def calcPSF(self, wavelength=1e-6, weight=None, save_intermediates=False, save_intermediates_what='all',
                display=False, return_intermediates=False, source=None, normalize='first', display_intermediates=False):
        """Calculate a PSF, either multi-wavelength or monochromatic.

        The wavelength coverage computed will be:
        - multi-wavelength PSF over some weighted sum of wavelengths (if you provide a `source` argument)
        - monochromatic (if you provide just a `wavelength` argument)

        Parameters
        ----------
        wavelength : float, optional
            wavelength in meters. Either scalar for monochromatic calculation or
            list or ndarray for multiwavelength calculation.
        weight : float, optional
            weight by which to multiply each wavelength. Must have same length as
            wavelength parameter. Defaults to 1s if not specified.
        save_intermediates : bool, optional
            whether to output intermediate optical planes to disk. Default is False
        save_intermediate_what : string, optional
            What to save - phase, intensity, amplitude, complex, parts, all. Default is all.
        display : bool, optional
            whether to plot the results when finished or not.
        return_intermediates: bool, optional
            return intermediate wavefronts as well as PSF?
        source : dict
            a dict containing 'wavelengths' and 'weights' list.
        normalize : string, optional
            How to normalize the PSF. See the documentation for propagate_mono() for details.
        display_intermediates: bool, optional
            Display intermediate optical planes? Default is False. This option is incompatible with
            parallel calculations using `multiprocessing`. (If calculating in parallel, it will have no effect.)

        Returns
        -------
        outfits :
            a fits.HDUList
        intermediate_wfs : list of `poppy.Wavefront` objects (optional)
            Only returned if `return_intermediates` is specified.
            A list of `poppy.Wavefront` objects representing the wavefront at intermediate optical planes.
            The 0th item is "before first optical plane", 1st is "after first plane and before second plane", and so on.
        """

        tstart = time.time()
        if source is not None:
            wavelength = source['wavelengths']
            weight=source['weights']

        try:
            if np.isscalar(wavelength):
                wavelength = np.asarray([wavelength], dtype=float)
            else: wavelength = np.asarray(wavelength, dtype=float)
        except (ValueError,TypeError):
            raise ValueError("You have specified an invalid wavelength to calcPSF: "+str(wavelength))

        if weight is None:
            weight = [1.0] * len(wavelength)

        if len(tuple(wavelength)) != len(tuple(weight)):
            raise ValueError("Input source has different number of weights and wavelengths...")

        # loop over wavelengths
        if self.verbose: _log.info("Calculating PSF with %d wavelengths" % (len(wavelength)))
        outFITS = None
        intermediate_wfs = None
        if save_intermediates or return_intermediates:
            _log.info("User requested saving intermediate wavefronts in call to poppy.calcPSF")
            retain_intermediates = True
        else:
            retain_intermediates = False

        normwts =  np.asarray(weight, dtype=float)
        normwts /= normwts.sum()

        _USE_FFTW = (conf.use_fftw and _FFTW_AVAILABLE)
        if _USE_FFTW:
            utils.fftw_load_wisdom()

        if conf.use_multiprocessing and len(wavelength) > 1: ######### Parallellized computation ############
            # Avoid a Mac OS incompatibility that can lead to hard-to-reproduce crashes.
            import sys
            import platform
            if ( (sys.version_info < (3,4,0)) and platform.system()=='Darwin' and
                    '-Wl,Accelerate' in np.__config__.blas_opt_info['extra_link_args']):
                    _log.error("Multiprocessing not compatible with Apple Accelerate library on Python < 3.4")
                    _log.error(" See https://github.com/mperrin/poppy/issues/23 ")
                    _log.error(" Either disable multiprocessing, or recompile your numpy without Accelerate.")
                    raise NotImplementedError("Multiprocessing not compatible with Apple Accelerate framework.")

            if _USE_FFTW:
                _log.warn('IMPORTANT WARNING: Python multiprocessing and fftw3 do not appear to play well together. This may crash intermittently')
                _log.warn('   We suggest you set   poppy.conf.use_fftw to False   if you want to use multiprocessing().')
            if display:
                _log.warn('Display during calculations is not supported for multiprocessing mode. Please set poppy.conf.use_multiprocessing.set(False) if you want to use display=True.')
                _log.warn('(Plot the returned PSF with poppy.utils.display_PSF.)')

            if return_intermediates:
                _log.warn('Memory usage warning: When preserving intermediate optical planes in multiprocessing mode, '
                          'memory usage scales with the number of planes times the number of wavelengths. Disable '
                          'use_multiprocessing if you are running out of memory.')
            if save_intermediates:
                _log.warn('Saving intermediate steps does not take advantage of multiprocess parallelism. '
                          'Set save_intermediates=False for improved speed.')

            # do *NOT* just blindly try to create as many processes as one has CPUs, or one per wavelength either
            # This is a memory-intensive task so that can end up swapping to disk and thrashing IO
            nproc = conf.n_processes if conf.n_processes > 1 \
                                     else utils.estimate_optimal_nprocesses(self, nwavelengths=len(wavelength))
            nproc = min(nproc, len(wavelength)) # never try more processes than wavelengths. 
            # be sure to cast nproc to int below; will fail if given a float even if of integer value

            if sys.version_info < (3, 4, 0):
                pool = multiprocessing.Pool(int(nproc))
            else:
                # Use new forkserver for more robustness;
                # Resolves https://github.com/mperrin/poppy/issues/23 
                ctx = multiprocessing.get_context('forkserver')
                pool =ctx.Pool(int(nproc))

            # build a single iterable containing the required function arguments
            _log.info("Beginning multiprocessor job using {0} processes".format(nproc))
            worker_arguments = [(self, wlen, retain_intermediates, normalize, _USE_FFTW)
                                for wlen in wavelength]
            results = pool.map(_wrap_propagate_for_multiprocessing, worker_arguments)
            _log.info("Finished multiprocessor job")
            pool.close()

            # Sum all the results up into one array, using the weights
            outFITS, intermediate_wfs = results[0]
            outFITS[0].data *= normwts[0]
            for idx, wavefront in enumerate(intermediate_wfs):
                 intermediate_wfs[idx] *= normwts[0]
            _log.info("got results for wavelength channel {} / {} ({:g} meters)".format(
                0, len(tuple(wavelength)), wavelength[0]) )
            for i in range(1, len(normwts)):
                mono_psf, mono_intermediate_wfs = results[i]
                wave_weight = normwts[i]
                _log.info("got results for wavelength channel {} / {} ({:g} meters)".format(
                    i, len(tuple(wavelength)), wavelength[i]) )
                outFITS[0].data += mono_psf[0].data * wave_weight
                for idx, wavefront in enumerate(mono_intermediate_wfs):
                    intermediate_wfs[idx] += wavefront * wave_weight
            outFITS[0].header.add_history("Multiwavelength PSF calc using {} processes completed.".format(nproc) )

        else:  ########## single-threaded computations (may still use multi cores if FFTW enabled ######
            if display:
                plt.clf()
            for wlen, wave_weight in zip(wavelength, normwts):
                mono_psf, mono_intermediate_wfs = self.propagate_mono(
                    wlen,
                    retain_intermediates=retain_intermediates,
                    display_intermediates=display_intermediates,
                    normalize=normalize
                )

                if outFITS is None:
                    # for the first wavelength processed, set up the arrays where we accumulate the output
                    outFITS = mono_psf
                    outFITS[0].data *= wave_weight
                    intermediate_wfs = mono_intermediate_wfs
                    for wavefront in intermediate_wfs:
                        wavefront *= wave_weight  # modifies Wavefront in-place
                else:
                    # for subsequent wavelengths, scale and add the data to the existing arrays
                    outFITS[0].data += mono_psf[0].data * wave_weight
                    for idx, wavefront in enumerate(mono_intermediate_wfs):
                        intermediate_wfs[idx] += wavefront * wave_weight

            if display:
                # Add final intensity panel to intermediate WF plot
                cmap = getattr(matplotlib.cm, conf.cmap_sequential)
                cmap.set_bad('0.3')
                #cmap.set_bad('k', 0.8)
                halffov_x =outFITS[0].header['PIXELSCL']*outFITS[0].data.shape[1]/2
                halffov_y =outFITS[0].header['PIXELSCL']*outFITS[0].data.shape[0]/2
                extent = [-halffov_x, halffov_x, -halffov_y, halffov_y]
                unit="arcsec"
                norm=matplotlib.colors.LogNorm(vmin=1e-8,vmax=1e-1)
                plt.xlabel(unit)

                utils.imshow_with_mouseover(outFITS[0].data, extent=extent, norm=norm, cmap=cmap,
                                            origin='lower')

        if save_intermediates:
            _log.info('Saving intermediate wavefronts:')
            for idx, wavefront in enumerate(intermediate_wfs):
                filename = 'wavefront_plane_{:03d}.fits'.format(idx)
                wavefront.writeto(filename, what=save_intermediates_what)
                _log.info('  saved {} to {} ({} / {})'.format(save_intermediates_what, filename,
                                                              idx, len(intermediate_wfs)))

        tstop = time.time()
        tdelta = tstop-tstart
        _log.info("  Calculation completed in {0:.3f} s".format(tdelta))
        outFITS[0].header.add_history("Calculation completed in {0:.3f} seconds".format(tdelta))

        if _USE_FFTW and conf.autosave_fftw_wisdom:
            utils.fftw_save_wisdom()

        # TODO update FITS header for oversampling here if detector is different from regular?
        waves = np.asarray(wavelength)
        wts = np.asarray(weight)
        mnwave = (waves*wts).sum() / wts.sum()
        outFITS[0].header['WAVELEN'] = ( mnwave, 'Weighted mean wavelength in meters')
        outFITS[0].header['NWAVES'] = (waves.size, 'Number of wavelengths used in calculation')
        for i in range(waves.size):
            outFITS[0].header['WAVE'+str(i)] = ( waves[i], "Wavelength "+str(i))
            outFITS[0].header['WGHT'+str(i)] = ( wts[i], "Wavelength weight "+str(i))
        ffttype = "pyFFTW" if _USE_FFTW else "numpy.fft"
        outFITS[0].header['FFTTYPE'] = (ffttype, 'Algorithm for FFTs: numpy or fftw')
        outFITS[0].header['NORMALIZ'] = (normalize, 'PSF normalization method')

        if self.verbose:
            _log.info("PSF Calculation completed.")
        if return_intermediates:
            return outFITS, intermediate_wfs
        else:
            return outFITS

    def display(self, **kwargs):
        """ Display all elements in an optical system on screen.

        Any extra arguments are passed to the `optic.display()` methods of each element.

        """

        planes_to_display = [p for p in self.planes if (not isinstance(p, Detector) and not p._suppress_display)]
        nplanes = len(planes_to_display)
        for i, plane in enumerate(planes_to_display):
            _log.info("Displaying plane {0:s} in row {1:d} of {2:d}".format(plane.name, i+1, nplanes))
            plane.display(nrows=nplanes, row=i+1, **kwargs)

    def _propagation_info(self):
        """ Provide some summary information on the optical propagation calculations that
        would be done for a given optical system

        Right now this mostly is checking whether a given propagation makes use of FFTs or not,
        since the padding for oversampled FFTS majorly affects the max memory used for multiprocessing
        estimation """

        steps = []
        for i, p in enumerate(self.planes):
            if i == 0: continue # no propagation needed for first plane
            if p.planetype == _ROTATION:  steps.append('rotation')
            elif self.planes[i-1].planetype==_PUPIL and p.planetype ==_DETECTOR: steps.append('MFT')
            elif self.planes[i-1].planetype==_PUPIL and p.planetype ==_IMAGE:
                  if i > 1 and steps[-1] =='MFT': steps.append('invMFT')
                  else: steps.append('FFT')
            elif self.planes[i-1].planetype==_IMAGE and p.planetype == _DETECTOR: steps.append('resample')
            else: steps.append('FFT')


        output_shape = [a * self.planes[-1].oversample for a in self.planes[-1].shape]
        output_size = output_shape[0]*output_shape[1]

        return {'steps': steps, 'output_shape': output_shape, 'output_size':output_size}

    # PEP8 compliant aliases; the old versions will be deprecated in a future release.
    add_pupil = addPupil
    add_image = addImage
    add_rotation = addRotation
    add_detector = addDetector
    input_wavefront = inputWavefront
    calc_psf = calcPSF

class SemiAnalyticCoronagraph(OpticalSystem):
    """ A subclass of OpticalSystem that implements a specialized propagation
    algorithm for coronagraphs whose occulting mask has limited and small support in
    the image plane. Algorithm from Soummer et al. (2007)

    The way to use this class is to build an OpticalSystem class the usual way, and then
    cast it to a SemiAnalyticCoronagraph, and then you can just call calcPSF on that in the
    usual fashion.

    Parameters
    -----------
    ExistingOpticalSystem : OpticalSystem
        An optical system which can be converted into a SemiAnalyticCoronagraph. This
        means it must have exactly 4 planes, in order Pupil, Image, Pupil, Detector.
    oversample : int
        Oversampling factor in intermediate image plane. Default is 8
    occulter_box : float
        half size of field of view region entirely including the occulter, in arcseconds. Default 1.0
        This can be a tuple or list to specify a rectangular region [deltaY,deltaX] if desired.


    Notes
    ------

    Note that this algorithm is only appropriate for certain types of Fourier transform,
    namely those using occulters limited to a sub-region of the image plane.
    It is certainly appropriate for TFI, and probably the right choice for NIRCam as well, but
    is of no use for MIRI's FQPMs.



    """

    def __init__(self, ExistingOpticalSystem, oversample=8, occulter_box = 1.0):
        from . import optics

        if len(ExistingOpticalSystem.planes) != 4:
            raise ValueError("Input optical system must have exactly 4 planes to be convertible into a SemiAnalyticCoronagraph")
        self.name = "SemiAnalyticCoronagraph for "+ExistingOpticalSystem.name
        self.verbose = ExistingOpticalSystem.verbose
        self.source_offset_r = ExistingOpticalSystem.source_offset_r
        self.source_offset_theta = ExistingOpticalSystem.source_offset_theta
        self.planes = ExistingOpticalSystem.planes
        self.npix = ExistingOpticalSystem.npix
        self.pupil_diameter = ExistingOpticalSystem.pupil_diameter


        # SemiAnalyticCoronagraphs have some fixed planes, so give them reasonable names.
        self.inputpupil = self.planes[0]
        self.occulter = self.planes[1]
        self.lyotplane = self.planes[2]
        self.detector = self.planes[3]

        self.mask_function = optics.InverseTransmission(self.occulter)

        for i, typecode in enumerate([_PUPIL, _IMAGE, _PUPIL, _DETECTOR]):
            if not self.planes[i].planetype == typecode:
                raise ValueError("Plane {0:d} is not of the right type for a semianalytic coronagraph calculation: should be {1:s} but is {2:s}.".format(i, typecode, self.planes[i].planetype))


        self.oversample = oversample

        #if hasattr(occulter_box, '__getitem__'):
        if not np.isscalar(occulter_box):
            occulter_box = np.array(occulter_box) # cast to numpy array so the multiplication by 2 just below will work
        self.occulter_box = occulter_box

        self.occulter_det = Detector(self.detector.pixelscale/self.oversample, fov_arcsec = self.occulter_box*2, name='Oversampled Occulter Plane')

    def propagate_mono(self, wavelength=2e-6, normalize='first',
                       retain_intermediates=False, display_intermediates=False):
        """Propagate a monochromatic wavefront through the optical system. Called from within `calcPSF`.
        Returns a tuple with a `fits.HDUList` object and a list of intermediate `Wavefront`s (empty if
        `retain_intermediates=False`).

        Parameters
        ----------
        wavelength : float
            Wavelength in meters
        normalize : string, {'first', 'last'}
            how to normalize the wavefront?
            * 'first' = set total flux = 1 after the first optic, presumably a pupil
            * 'last' = set total flux = 1 after the entire optical system.
        display_intermediates : bool
            Should intermediate steps in the calculation be displayed on screen? Default: False.
        retain_intermediates : bool
            Should intermediate steps in the calculation be retained? Default: False.
            If True, the second return value of the method will be a list of `poppy.Wavefront` objects
            representing intermediate optical planes from the calculation.

        Returns
        -------
        final_wf : fits.HDUList
            The final result of the monochromatic propagation as a FITS HDUList
        intermediate_wfs : list
            A list of `poppy.Wavefront` objects representing the wavefront at intermediate optical planes.
            The 0th item is "before first optical plane", 1st is "after first plane and before second plane", and so on.
            (n.b. This will be empty if `retain_intermediates` is False.)
        """
        if conf.enable_speed_tests:
           t_start = time.time()
        if self.verbose:
           _log.info(" Propagating wavelength = {0:g} meters using "
                     "Fast Semi-Analytic Coronagraph method".format(wavelength))
        wavefront = self.inputWavefront(wavelength)
        current_plane_index = 0

        intermediate_wfs = []

        #------- differences from regular propagation begin here --------------
        wavefront *= self.inputpupil
        current_plane_index += 1

        if normalize.lower() == 'first':
            wavefront.normalize()
        if retain_intermediates:
            intermediate_wfs.append(wavefront.copy())

        if display_intermediates:
            nrows = 6
            wavefront.display(what='best',nrows=nrows,row=1, colorbar=False, title="propagating $\lambda=$ %.3f $\mu$m" % (wavelength*1e6))


        # determine FOV region bounding the image plane occulting stop.
        # determine number of pixels across that to use ("N_B")
        # calculate the MFT to the N_B x N_B occulting region.
        wavefront_cor = wavefront.copy()
        wavefront_cor.propagateTo(self.occulter_det)
        current_plane_index += 1
        if retain_intermediates:
            intermediate_wfs.append(wavefront_cor.copy())

        if display_intermediates:
            wavefront_cor.display(what='best',nrows=nrows,row=2, colorbar=False)

        # Multiply that by M(r) =  1 - the occulting plane mask function
        wavefront_cor *= self.mask_function
        current_plane_index += 1
        if retain_intermediates:
            intermediate_wfs.append(wavefront_cor.copy())

        if display_intermediates:
            wavefront_cor.display(what='best',nrows=nrows,row=3, colorbar=False)

        # calculate the MFT from that small region back to the full Lyot plane

        wavefront_lyot = wavefront_cor.copy()
        wavefront_lyot.propagateTo(self.lyotplane)
        current_plane_index += 1
        if retain_intermediates:
            intermediate_wfs.append(wavefront_lyot.copy())

        if display_intermediates:
            wavefront_lyot.display(what='best',nrows=nrows,row=4, colorbar=False)

        # combine that with the original pupil function
        wavefront_combined = wavefront + (-1)*wavefront_lyot
        wavefront_combined *= self.lyotplane
        wavefront_combined.location = 'after combined Lyot pupil'
        current_plane_index += 1
        if retain_intermediates:
            intermediate_wfs.append(wavefront_combined.copy())

        if display_intermediates:
            wavefront_combined.display(what='best',nrows=nrows,row=5, colorbar=False)

        # propagate to the real detector in the final image plane.
        wavefront_combined.propagateTo(self.detector)
        current_plane_index += 1
        if retain_intermediates:
            intermediate_wfs.append(wavefront_combined.copy())

        if display_intermediates:
            wavefront_combined.display(what='best',nrows=nrows,row=6, colorbar=False)
            #suptitle.remove() #  does not work due to some matplotlib limitation, so work arount:
            #plt.suptitle.set_text('') # clean up before next iteration to avoid ugly overwriting

        #------- differences from regular propagation end here --------------

        # prepare output arrays
        if normalize.lower()=='last':
                wavefront_combined.normalize()

        if conf.enable_speed_tests:
            t_stop = time.time()
            _log.debug("\tTIME %f s\tfor propagating one wavelength" % (t_stop-t_start))

        return wavefront_combined.asFITS(), intermediate_wfs

class MatrixFTCoronagraph(OpticalSystem):
    """ A subclass of OpticalSystem that implements a specialized propagation
    algorithm for coronagraphs which are most efficiently modeled by 
    matrix Fourier transforms, and in which the semi-analytical/Babinet 
    superposition approach does not apply.

    The way to use this class is to build an OpticalSystem class the usual way, and then
    cast it to a MatrixFTCoronagraph, and then you can just call calcPSF on that in the
    usual fashion.

    Parameters
    -----------
    ExistingOpticalSystem : OpticalSystem
        An optical system which can be converted into a SemiAnalyticCoronagraph. This
        means it must have exactly 4 planes, in order Pupil, Image, Pupil, Detector.
    oversample : int
        Oversampling factor in intermediate image plane. Default is 4
    occulter_box : float
        half size of field of view region entirely including the occulter, in arcseconds. Default 1.0
        This can be a tuple or list to specify a rectangular region [deltaY,deltaX] if desired.


    Notes
    ------

    This subclass is best suited for a coronagraph design in which the region
    transmitted by the focal plane mask is bounded and small, thereby offering a
    large speed gain over FFT propagation. In particular, the shaped pupil Lyot
    coronagraphs in the baseline WFIRST CGI design, which use a diaphragm-type
    focal plane mask, can benefit highly.

    """

    def __init__(self, ExistingOpticalSystem, oversample=4, occulter_box = 1.0):
        from . import optics

        if len(ExistingOpticalSystem.planes) < 4:
            raise ValueError("Input optical system must have at least 4 planes to be convertible into a MatrixFTCoronagraph")
        self.name = "MatrixFTCoronagraph for "+ExistingOpticalSystem.name
        self.verbose = ExistingOpticalSystem.verbose
        self.source_offset_r = ExistingOpticalSystem.source_offset_r
        self.source_offset_theta = ExistingOpticalSystem.source_offset_theta
        self.planes = ExistingOpticalSystem.planes
        self.npix = ExistingOpticalSystem.npix
        self.pupil_diameter = ExistingOpticalSystem.pupil_diameter


        self.oversample = oversample

        #if hasattr(occulter_box, '__getitem__'):
        if not np.isscalar(occulter_box):
            occulter_box = np.array(occulter_box) # cast to numpy array so the multiplication by 2 just below will work
        self.occulter_box = occulter_box

    def propagate_mono(self, wavelength=1e-6, normalize='first',
                       retain_intermediates=False, display_intermediates=False):
        """Propagate a monochromatic wavefront through the optical system using matrix FTs. Called from
        within `calcPSF`. Returns a tuple with a `fits.HDUList` object and a list of intermediate `Wavefront`s
        (empty if `retain_intermediates=False`).

        We use the Detector subclass of OpticalElement as the destination in the first
        pupil-to-image propagation, to force the propagation method to switch to the
        matrix FT. Otherwise it would default to FFT.

        Parameters
        ----------
        wavelength : float
            Wavelength in meters
        normalize : string, {'first', 'last'}
            how to normalize the wavefront?
            * 'first' = set total flux = 1 after the first optic, presumably a pupil
            * 'last' = set total flux = 1 after the entire optical system.
        display_intermediates : bool
            Should intermediate steps in the calculation be displayed on screen? Default: False.
        retain_intermediates : bool
            Should intermediate steps in the calculation be retained? Default: False.
            If True, the second return value of the method will be a list of `poppy.Wavefront` objects
            representing intermediate optical planes from the calculation.

        Returns
        -------
        final_wf : fits.HDUList
            The final result of the monochromatic propagation as a FITS HDUList
        intermediate_wfs : list
            A list of `poppy.Wavefront` objects representing the wavefront at intermediate optical planes.
            The 0th item is "before first optical plane", 1st is "after first plane and before second plane", and so on.
            (n.b. This will be empty if `retain_intermediates` is False.)
        """

        if conf.enable_speed_tests:
           t_start = time.time()
        if self.verbose:
           _log.info(" Propagating wavelength = {0:g} meters using "
                     "Matrix FTs".format(wavelength))
        wavefront = self.inputWavefront(wavelength)

        intermediate_wfs = []

        # note: 0 is 'before first optical plane; 1 = 'after first plane and before second plane' and so on
        current_plane_index = 0
        for optic in self.planes:
            # The actual propagation:
            if optic.planetype == _IMAGE:
                if len(optic.amplitude.shape) == 2: # Match detector object to the loaded FPM transmission array
                    metadet = Detector(optic.pixelscale, fov_pixels = optic.amplitude.shape[0], name='Oversampled Occulter Plane')
                else:
                    metadet_pixelscale = wavelength / self.planes[0].pupil_diam * _RADIANStoARCSEC / self.oversample / 2
                    metadet = Detector(metadet_pixelscale, fov_arcsec = self.occulter_box*2, name='Oversampled Occulter Plane')
                wavefront.propagateTo(metadet)
            else:
                wavefront.propagateTo(optic)
            wavefront *= optic
            current_plane_index += 1

            # Normalize if appropriate:
            if normalize.lower()=='first' and current_plane_index==1 :  # set entrance plane to 1.
                wavefront.normalize()
                _log.debug("normalizing at first plane (entrance pupil) to 1.0 total intensity")
            elif normalize.lower()=='first=2' and current_plane_index==1 : # this undocumented option is present only for testing/validation purposes
                wavefront.normalize()
                wavefront *= np.sqrt(2)
            elif normalize.lower()=='exit_pupil': # normalize the last pupil in the system to 1
                last_pupil_plane_index = np.where(np.asarray([p.planetype is PlaneType.pupil for p in self.planes]))[0].max() +1
                if current_plane_index == last_pupil_plane_index:
                    wavefront.normalize()
                    _log.debug("normalizing at exit pupil (plane {0}) to 1.0 total intensity".format(current_plane_index))
            elif normalize.lower()=='last' and current_plane_index==len(self.planes):
                wavefront.normalize()
                _log.debug("normalizing at last plane to 1.0 total intensity")

            # Optional outputs:
            if conf.enable_flux_tests: _log.debug("  Flux === "+str(wavefront.totalIntensity))

            if retain_intermediates: # save intermediate wavefront, summed for polychromatic if needed
                intermediate_wfs.append(wavefront.copy())

            if display_intermediates:
                if conf.enable_speed_tests: t0 = time.time()
                title = None if current_plane_index > 1 else "propagating $\lambda=$ %.3f $\mu$m" % (wavelength*1e6)
                wavefront.display(what='best',nrows=len(self.planes),row=current_plane_index, colorbar=False, title=title)
                #plt.title("propagating $\lambda=$ %.3f $\mu$m" % (wavelength*1e6))

                if conf.enable_speed_tests:
                    t1 = time.time()
                    _log.debug("\tTIME %f s\t for displaying the wavefront." % (t1-t0))

        # prepare output arrays
        if normalize.lower()=='last':
                wavefront.normalize()

        if conf.enable_speed_tests:
            t_stop = time.time()
            _log.debug("\tTIME %f s\tfor propagating one wavelength" % (t_stop-t_start))

        return wavefront.asFITS(), intermediate_wfs


#------ core Optical Element Classes ------
class OpticalElement(object):
    """ Base class for all optical elements, whether from FITS files or analytic functions.

    If instantiated on its own, this just produces a null optical element (empty space,
    i.e. an identity function on transmitted wavefronts.) Use one of the many subclasses to
    create a nontrivial optic.

    The OpticalElement class follows the behavoior of the Wavefront class, using units
    of meters/pixel in pupil space and arcsec/pixel in image space.

    The internal implementation of this class represents an optic with an array
    for the electric field amplitude transmissivity (or reflectivity), plus an
    array for the optical path difference in units of meters. This
    representation was chosen since most typical optics of interest will have
    wavefront error properties that are independent of wavelength. Subclasses
    particularly the AnalyticOpticalElements extend this paradigm with optics
    that have wavelength-dependent properties.

    The getPhasor() function is used to obtain the complex phasor for any desired
    wavelength based on the amplitude and opd arrays.

    Parameters
    ----------
    name : string
        descriptive name for optic
    verbose : bool
        whether to be more verbose in log outputs while computing
    planetype : int
        either poppy._IMAGE or poppy._PUPIL
    oversample : int
        how much to oversample beyond Nyquist.
    interp_order : int
        the order (0 to 5) of the spline interpolation used if the optic is resized.
    """
    #pixelscale = None
    #"float attribute. Pixelscale in arcsec or meters per pixel. Will be 'None' for null or analytic optics."


    def __init__(self, name="unnamed optic", verbose=True, planetype=PlaneType.unspecified, oversample=1, opdunits="meters",interp_order=3):

        self.name = name
        """ string. Descriptive Name of this optic"""
        self.verbose=verbose

        self.planetype = planetype      # pupil or image
        self.oversample = oversample    # oversampling factor, none by default
        self.ispadded = False           # are we padded w/ zeros for oversampling the FFT?
        self._suppress_display=False    # should we avoid displaying this optic on screen? (useful for 'virtual' optics like FQPM aligner)

        #_log.warn("Creating a null optical element. Are you sure that's what you want to do?")
        self.amplitude = np.asarray([1.])
        self.opd = np.asarray([0.])
        self.pixelscale = None
        self.interp_order=interp_order
    def getPhasor(self,wave):
        """ Compute a complex phasor from an OPD, given a wavelength.

        The returned value should be the complex phasor array as appropriate for
        multiplying by the wavefront amplitude.

        Parameters
        ----------
        wave : float or obj
            either a scalar wavelength or a Wavefront object

        """
        #_log.info("Pixelscales for %s: wave %f, optic  %f" % (self.name, wave.pixelscale, self.pixelscale))

        if isinstance(wave, Wavefront):
            wavelength=wave.wavelength
        else:
            wavelength=wave
        scale = 2. * np.pi / wavelength

        # set the self.phasor attribute:
        # first check whether we need to interpolate to do this.
        float_tolerance = 0.001  #how big of a relative scale mismatch before resampling?
        if self.pixelscale is not None and hasattr(wave,'pixelscale') and abs(wave.pixelscale -self.pixelscale)/self.pixelscale >= float_tolerance:
            _log.debug("Pixelscales: wave %f, optic %f" % (wave.pixelscale, self.pixelscale))
            #raise ValueError("Non-matching pixel scale for wavefront and optic! Need to add interpolation / ing ")
            if hasattr(self,'_resampled_scale') and abs(self._resampled_scale-wave.pixelscale)/self._resampled_scale >= float_tolerance:
                # we already did this same resampling, so just re-use it!
                self.phasor = self._resampled_amplitude * np.exp (1.j * self._resampled_opd * scale)
            else:
                #raise NotImplementedError("Need to implement resampling.")
                zoom=self.pixelscale/wave.pixelscale
                resampled_opd = scipy.ndimage.interpolation.zoom(self.opd,zoom,output=self.opd.dtype,order=self.interp_order)
                resampled_amplitude = scipy.ndimage.interpolation.zoom(self.amplitude,zoom,output=self.amplitude.dtype,order=self.interp_order)
                _log.debug("resampled optic to match wavefront via spline interpolation by a zoom factor of %.3g"%(zoom))
                _log.debug("resampled optic shape: {}   wavefront shape: {}".format(resampled_amplitude.shape, wave.shape))

                lx,ly=resampled_amplitude.shape
                #crop down to match size of wavefront:
                lx_w,ly_w = wave.amplitude.shape
                border_x = np.abs(np.floor((lx-lx_w)/2))
                border_y = np.abs(np.floor((ly-ly_w)/2))
                if (self.pixelscale*self.amplitude.shape[0] < wave.pixelscale*wave.amplitude.shape[0]) or (self.pixelscale*self.amplitude.shape[1] < wave.pixelscale*wave.amplitude.shape[0]):
                    #raise ValueError("Optic is smaller than input wavefront")
                    _log.warn("Optic"+str(np.shape(resampled_opd))+" is smaller than input wavefront"+str([lx_w,ly_w])+", will attempt to zero-pad the rescaled array")
                    self._resampled_opd = np.zeros([lx_w,ly_w])
                    self._resampled_amplitude = np.zeros([lx_w,ly_w])

                    self._resampled_opd[border_x:border_x+resampled_opd.shape[0],border_y:border_y+resampled_opd.shape[1]] = resampled_opd
                    self._resampled_amplitude[border_x:border_x+resampled_opd.shape[0],border_y:border_y+resampled_opd.shape[1]]=resampled_amplitude
                    _log.debug("padded an optic with a %i x %i border to optic to match the wavefront"%(border_x,border_y))

                else:
                    self._resampled_opd = resampled_opd[border_x:border_x+lx_w,border_y:border_y+ly_w]
                    self._resampled_amplitude = resampled_amplitude[border_x:border_x+lx_w,border_y:border_y+ly_w]
                    _log.debug("trimmed a border of %i x %i pixels from optic to match the wavefront"%(border_x,border_y))

                self.phasor = self._resampled_amplitude * np.exp (1.j * self._resampled_opd * scale)

        else:
            # compute the phasor directly, without any need to rescale.
            self.phasor = self.amplitude * np.exp (1.j * self.opd * scale)



        # check whether we need to pad before returning or not.
        # note: do not pad the phasor if it's just a scalar!
        if self.planetype == _PUPIL and wave.ispadded and self.phasor.size !=1:
            # old version: pad to a fixed oversampling. All FITS arrays in an OpticalSystem must be the same size
            #return padToOversample(self.phasor, wave.oversample)

            # new version: pad to match the wavefront sampling, from whatever sized array we started with. Allows more
            # flexibility for differently sized FITS arrays, so long as they all have the same pixel scale as checked above!
            return utils.padToSize(self.phasor, wave.shape)
        else:
            return self.phasor

    def display(self, nrows=1, row=1, what='intensity', crosshairs=True, ax=None, colorbar=True,
                colorbar_orientation=None, title=None, opd_vmax=0.5e-6):
        """Display plots showing an optic's transmission and OPD.

        Parameters
        ----------
        what : str
            What to display: 'intensity', 'amplitude', 'phase',
            or 'both' (meaning intensity and phase in two subplots)
        ax : matplotlib.Axes instance
            Axes to display into
        nrows, row : integers
            number of rows and row index for subplot display
        crosshairs : bool
            Display crosshairs indicating the center?
        colorbar : bool
            Show colorbar?
        colorbar_orientation : bool
            Desired orientation, horizontal or vertical?
            Default is horizontal if only 1 row of plots, else vertical
        opd_vmax : float
            Max absolute value for OPD image display, in meters.
        title : string
            Plot label
        """
        if colorbar_orientation is None:
            colorbar_orientation = "horizontal" if nrows == 1 else 'vertical'

        if self.planetype is _PUPIL:
            cmap_amp = getattr(matplotlib.cm, conf.cmap_pupil_intensity)
        else:
            cmap_amp = getattr(matplotlib.cm, conf.cmap_sequential)
        cmap_amp.set_bad('0.0')
        cmap_opd = getattr(matplotlib.cm, conf.cmap_diverging)
        cmap_opd.set_bad('0.3')
        norm_amp = matplotlib.colors.Normalize(vmin=0, vmax=1)
        norm_opd = matplotlib.colors.Normalize(vmin=-opd_vmax, vmax=opd_vmax)

        units = "[meters]" if self.planetype == _PUPIL else "[arcsec]"
        if nrows > 1:
            units = self.name + "\n" + units

        if self.pixelscale is not None:
            halfsize = self.pixelscale * self.amplitude.shape[0] / 2
            _log.debug("Display pixel scale = %.3f " % self.pixelscale)
        else:
            _log.debug("No defined pixel scale - this must be an analytic optic")
            halfsize = 1.0
        extent = [-halfsize, halfsize, -halfsize, halfsize]

        ampl = self.amplitude
        opd = self.opd.copy()
        opd[np.where(self.amplitude == 0)] = np.nan

        if what == 'both':
            # recursion!
            if ax is None:
                ax = plt.subplot(nrows, 2, row * 2 - 1)
            self.display(what='intensity', ax=ax, crosshairs=crosshairs, colorbar=colorbar,
                         colorbar_orientation=colorbar_orientation, title=None, opd_vmax=opd_vmax,
                         nrows=nrows)
            ax2 = plt.subplot(nrows, 2, row * 2)
            self.display(what='phase', ax=ax2, crosshairs=crosshairs, colorbar=colorbar,
                         colorbar_orientation=colorbar_orientation, title=None, opd_vmax=opd_vmax,
                         nrows=nrows)
            return ax, ax2
        elif what == 'amplitude':
            plot_array = ampl
            title = 'Transmissivity'
            cb_label = 'Fraction'
            cb_values = [0, 0.25, 0.5, 0.75, 1.0]
            cmap = cmap_amp
            norm = norm_amp
        elif what == 'intensity':
            plot_array = ampl ** 2
            title = "Transmittance"
            cb_label = 'Fraction'
            cb_values = [0, 0.25, 0.5, 0.75, 1.0]
            cmap = cmap_amp
            norm = norm_amp
<<<<<<< HEAD
        elif what =='phase':  # FIXME this is not really phase, it's OPD!
=======
        elif what == 'phase':
>>>>>>> 8b6d6339
            plot_array = opd
            title = "OPD"
            cb_label = 'meters'
            cb_values = np.array([-1, -0.5, 0, 0.5, 1]) * opd_vmax
            cmap = cmap_opd
            norm = norm_opd
        else:
            raise ValueError('Invalid selection for what to plot: '+what)

        # now we plot whichever was chosen...
        if ax is None:
            if nrows > 1:
                ax = plt.subplot(nrows, 2, row * 2 - 1)
            else:
                ax = plt.subplot(111)
        utils.imshow_with_mouseover(plot_array, ax=ax, extent=extent, cmap=cmap, norm=norm,
                                    origin='lower')
        if nrows == 1:
            plt.title(title + " for " + self.name)
        plt.ylabel(units)
        ax.xaxis.set_major_locator(matplotlib.ticker.MaxNLocator(nbins=4, integer=True))
        ax.yaxis.set_major_locator(matplotlib.ticker.MaxNLocator(nbins=4, integer=True))
        if colorbar:
            cb = plt.colorbar(ax.images[0], orientation=colorbar_orientation, ticks=cb_values)
            cb.set_label(cb_label)
        if crosshairs:
            ax.axhline(0, ls=":", color='k')
            ax.axvline(0, ls=":", color='k')
        return ax

    def __str__(self):
        if self.planetype == _PUPIL:
            return "Pupil plane: %s " % (self.name)
        elif self.planetype == _IMAGE:
            desc = "(%dx%d pixels, scale=%f arcsec/pixel)" % (self.shape[0], self.shape[0], self.pixelscale) if self.pixelscale is not None else "(Analytic)"
            return "Image plane: %s %s" % (self.name, desc)
        else:
            return "Optic: "+self.name

    @property
    def shape(self):
        """ Return shape of the OpticalElement, as a tuple """
        if hasattr(self, 'amplitude'):
            return self.amplitude.shape
        else: return None


class FITSOpticalElement(OpticalElement):
    """ Defines an arbitrary optic, based on amplitude transmission and/or OPD FITS files.

    This optic could be a pupil or field stop, an aberrated mirror, a phase mask, etc.
    The FITSOpticalElement class follows the behavior of the Wavefront class, using units
    of meters/pixel in pupil space and arcsec/pixel in image space.

    The interface is **very** flexible.  You can define a FITSOpticalElement either from

    * a single FITS file giving the amplitude transmission (in which case phase is zero)
    * a single FITS file giving the OPD (in which case transmission is 1 everywhere)
    * two FITS files specifying both transmission and OPD.

    The FITS file argument(s) can be supplied either as

        1. a string giving the path to a file on disk,
        2. a FITS HDUlist object, or
        3. in the case of OPDs, a tuple consisting of a path to a datacube and an integer index of a slice in that datacube.

    A better interface for slice selection in datacubes is the transmission_index and opd_index keyword parameters listed below,
    but the tuple interface is retained for back compatibility with existing code.


    Parameters
    ----------
    name : string
        descriptive name for optic
    transmission, opd : string or fits HDUList
        Either FITS filenames *or* actual fits.HDUList objects for the transmission (from 0-1) and opd (in meters)
    transmission_slice, opd_slice : integers, optional
        If either transmission or OPD files are datacubes, you can specify the slice index using this argument.
    opdunits : string
        units for the OPD file. Default is 'meters'. can be 'meter', 'meters', 'micron(s)', 'nanometer(s)', or their SI abbreviations.
        If this keyword is not set explicitly, the BUNIT keyword in the FITS header will be checked.
    planetype : int
        either _IMAGE or _PUPIL
    oversample : int
        how much to oversample beyond Nyquist.
    shift : tuple of floats, optional
        2-tuple containing X and Y fractional shifts for the pupil. These shifts are implemented by rounding them
        to the nearest integer pixel, and doing integer pixel shifts on the data array, without interpolation.
    rotation : float
        Rotation for that optic, in degrees counterclockwise. This is implemented using spline interpolation via
        the scipy.ndimage.interpolation.rotate function.
    pixelscale : optical str or float
        By default, poppy will attempt to determine the appropriate pixel scale by examining the FITS header,
        checking keywords "PUPLSCAL" and 'PIXSCALE' for pupil and image planes respectively. If you would like to
        override and use a different keyword, provide that as a string here. Alternatively, you can just set a
        floating point value directly too (in meters/pixel or arcsec/pixel, respectively, for pupil or image planes).
    transmission_index, opd_index : ints, optional
        If the input transmission or OPD files are datacubes, provide a scalar index here for which cube
        slice should be used.



    *NOTE:* All mask files must be *squares*.

    Also, please note that the adopted convention is for the spectral throughput (transmission) to be given
    in appropriate units for acting on the *amplitude* of the electric field. Thus for example an optic with
    a uniform transmission of 0.5 will reduce the electric field amplitude to 0.5 relative to the input,
    and thus reduce the total power to 0.25. This distinction only matters in the case of semitransparent
    (grayscale) masks.



    """

    def __init__(self, name="unnamed optic", transmission=None, opd=None, opdunits=None,
            shift=None, rotation=None, pixelscale=None, planetype=None,
            transmission_index=None, opd_index=None,
            **kwargs):

        OpticalElement.__init__(self,name=name, **kwargs)
        self.opd_file = None
        self.amplitude_file = None
        self.amplitude_header = None
        self.opd_header = None

        self.planetype=planetype


        _log.debug("Trans: "+str(transmission))
        _log.debug("OPD: "+str(opd))

        #---- Load amplitude transmission file. ---
        if opd is None and transmission is None:   # no input files, so just make a scalar
            _log.warn("No input files specified. You should set transmission=filename or opd=filename.")
            _log.warn("Creating a null optical element. Are you sure that's what you want to do?")
            self.amplitude = np.asarray([1.])
            self.opd = np.asarray([0.])
            self.pixelscale = None
            self.name = "-empty-"
        else:
            # load transmission file.
            if transmission is not None:
                if isinstance(transmission,six.string_types):
                    self.amplitude_file = transmission
                    self.amplitude, self.amplitude_header = fits.getdata(self.amplitude_file, header=True)
                    if self.name=='unnamed optic': self.name='Optic from '+self.amplitude_file
                    _log.info(self.name+": Loaded amplitude transmission from "+self.amplitude_file)
                elif isinstance(transmission,fits.HDUList):
                    self.amplitude_file='supplied as fits.HDUList object'
                    self.amplitude = transmission[0].data.copy()
                    self.amplitude_header = transmission[0].header.copy()
                    if self.name=='unnamed optic': self.name='Optic from fits.HDUList object'
                    _log.info(self.name+": Loaded amplitude transmission from supplied fits.HDUList object")
                else:
                    raise TypeError('Not sure how to use a transmission parameter of type '+str(type(transmission)))

                # check for datacube?
                if len(self.amplitude.shape) > 2:
                    if transmission_index is None:
                        _log.info("The supplied pupil amplitude is a datacube but no slice was specified. Defaulting to use slice 0.")
                        transmission_index=0
                    self.amplitude_slice_index = transmission_index
                    self.amplitude = self.amplitude[self.amplitude_slice_index, :,:]
                    _log.debug(" Datacube detected, using slice ={0}".format(self.amplitude_slice_index))
            else:
                _log.debug("No transmission supplied - will assume uniform throughput = 1 ")
                # if transmission is none, wait until after OPD is loaded, below, and then create a matching
                # amplitude array uniformly filled with 1s.


            #---- Load OPD file. ---
            if opd is None:
                # if only amplitude set, create an array of 0s with same size.
                self.opd = np.zeros(self.amplitude.shape)
                opdunits = 'meter' # doesn't matter, it's all zeros, but this will indicate no need to rescale below.

            elif isinstance(opd, fits.HDUList):
                # load from fits HDUList
                self.opd_file='supplied as fits.HDUList object'
                self.opd = opd[0].data.copy()
                self.opd_header = opd[0].header.copy()
                if self.name=='unnamed optic': self.name='OPD from supplied fits.HDUList object'
                _log.info(self.name+": Loaded OPD from supplied fits.HDUList object")
            elif isinstance(opd, six.string_types):
                # load from regular FITS filename
                self.opd_file=opd
                self.opd, self.opd_header = fits.getdata(self.opd_file, header=True)
                if self.name=='unnamed optic': self.name='OPD from '+self.opd_file
                _log.info(self.name+": Loaded OPD from "+self.opd_file)

            elif len(opd) ==2 and isinstance(opd[0], six.string_types) :
                # if OPD is specified as a 2-element iterable, treat the first element as the filename and 2nd as the slice of a cube.
                self.opd_file = opd[0]
                self.opd_slice = opd[1]
                self.opd, self.opd_header = fits.getdata(self.opd_file, header=True)
                self.opd = self.opd[self.opd_slice, :,:]
                if self.name=='unnamed optic': self.name='OPD from %s, plane %d' % (self.opd_file, self.opd_slice)
                _log.info(self.name+": Loaded OPD from  %s, plane %d" % (self.opd_file, self.opd_slice) )
            else:
                raise TypeError('Not sure how to use an OPD parameter of type '+str(type(transmission)))

            # check for datacube?
            if len(self.opd.shape) > 2:
                if opd_index is None:
                    _log.info("The supplied pupil OPD is a datacube but no slice was specified. Defaulting to use slice 0.")
                    transmission_index=0
                self.opd_slice_index = transmission_index
                self.opd = self.opd[self.opd_slice_index, :,:]
                _log.debug(" Datacube detected, using slice ={0}".format(self.opd_slice_index))


            if transmission is None:
                _log.info("No info supplied on amplitude transmission; assuming uniform throughput = 1")
                self.amplitude = np.ones(self.opd.shape)

            if opdunits is None:
                try:
                    opdunits = self.opd_header['BUNIT']
                except KeyError:
                    _log.error("No opdunit keyword supplied, and BUNIT keyword not found in header. Cannot determine OPD units")
                    raise Exception("No opdunit keyword supplied, and BUNIT keyword not found in header. Cannot determine OPD units.")

            # normalize and drop any trailing 's'
            opdunits = opdunits.lower()
            if opdunits.endswith('s'):
                opdunits = opdunits[:-1]

            # rescale OPD to meters if necessary
            if opdunits in ('meter', 'm'):
                pass
            elif opdunits in ('micron', 'um', 'micrometer'):
                self.opd *= 1e-6
            elif opdunits in ('nanometer', 'nm'):
                self.opd *= 1e-9

            if len (self.opd.shape) != 2 or self.opd.shape[0] != self.opd.shape[1]:
                _log.debug('OPD shape: '+str(self.opd.shape))
                raise ValueError("OPD image must be 2-D and square")

            if len (self.amplitude.shape) != 2 or self.amplitude.shape[0] != self.amplitude.shape[1]:
                raise ValueError("Pupil amplitude image must be 2-D and square")


            assert self.amplitude.shape == self.opd.shape
            assert self.amplitude.shape[0] == self.amplitude.shape[1]


            # if a shift is specified and we're NOT a null (scalar) optic, then do the shift:
            if shift is not None and len(self.amplitude.shape) ==2:
                if abs(shift[0]) > 0.5 or abs(shift[1])> 0.5:
                    raise ValueError("""You have asked for an implausibly large shift. Remember, shifts should be specified as
                      decimal values between -0.5 and 0.5, a fraction of the total optic diameter. """)
                rolly = int(np.round(self.amplitude.shape[0] * shift[1])) #remember Y,X order for shape, but X,Y order for shift
                rollx = int(np.round(self.amplitude.shape[1] * shift[0]))
                _log.info("Requested optic shift of (%6.3f, %6.3f) %%" % (shift))
                _log.info("Actual shift applied   = (%6.3f, %6.3f) %%" % (rollx*1.0/self.amplitude.shape[1], rolly *1.0/ self.amplitude.shape[0]))
                self._shift = (rollx*1.0/self.amplitude.shape[1], rolly *1.0/ self.amplitude.shape[0])

                self.amplitude = scipy.ndimage.shift(self.amplitude, (rolly, rollx))
                self.opd       = scipy.ndimage.shift(self.opd,       (rolly, rollx))
                #self.amplitude = scipy.ndimage.shift(self.amplitude, rollx, axis=1)
                #self.opd       = scipy.ndimage.shift(self.opd,       rollx, axis=1)

            # Likewise, if a rotation is specified and we're NOT a null (scalar) optic, then do the rotation:
            if rotation is not None and len(self.amplitude.shape) ==2:

                # do rotation with interpolation, but try to clean up some of the artifacts afterwards.
                # this is imperfect at best, of course...

                self.amplitude = scipy.ndimage.interpolation.rotate(self.amplitude, rotation, reshape=False).clip(min=0,max=1.0)
                wnoise = np.where(( self.amplitude < 1e-3) & (self.amplitude > 0))
                self.amplitude[wnoise] = 0
                self.opd       = scipy.ndimage.interpolation.rotate(self.opd,       rotation, reshape=False)
                _log.info("  Rotated optic by %f degrees counter clockwise." % rotation)
                #fits.PrimaryHDU(self.amplitude).writeto("test_rotated_amp.fits", clobber=True)
                #fits.PrimaryHDU(self.opd).writeto("test_rotated_opt.fits", clobber=True)
                self._rotation = rotation

            _MISSING_PIXELSCALE_MSG = ("No FITS header keyword for pixel scale found "
                                       "(tried: {}). Supply pixelscale as a float in "
                                       "meters/px or arcsec/px, or as a string specifying which "
                                       "header keyword to use.")

            def _find_pixelscale_in_headers(keywords, headers):
                """
                Loops through provided possible FITS header keywords and a list of FITS
                header objects (may contain Nones), returning the first
                (keyword, header value) pair found
                """
                for keyword in keywords:
                    for header in headers:
                        if header is not None and keyword in header:
                            return keyword, header[keyword]
                raise LookupError(_MISSING_PIXELSCALE_MSG.format(', '.join(keywords)))

            if pixelscale is None and self.planetype is None:
                # we don't know which keywords might be present yet, so check for both keywords
                # in both header objects (at least one must be non-None at this point!)
                _log.debug("  Looking for 'PUPLSCAL' or 'PIXSCALE' in FITS headers to set "
                           "pixel scale")
                keyword, self.pixelscale = _find_pixelscale_in_headers(
                    ('PUPLSCAL', 'PIXSCALE'),
                    (self.amplitude_header, self.opd_header)
                )
                if keyword == 'PUPLSCAL':
                    self.planetype = _PUPIL
                else:
                    self.planetype = _IMAGE
            elif pixelscale is None and self.planetype == _IMAGE:
                # the planetype tells us which header keyword to check when a keyword is
                # not provided (PIXSCALE for image planes)...
                _, self.pixelscale = _find_pixelscale_in_headers(
                    ('PIXSCALE',),
                    (self.amplitude_header, self.opd_header)
                )
            elif pixelscale is None and self.planetype == _PUPIL:
                # ... likewise for pupil planes
                _, self.pixelscale = _find_pixelscale_in_headers(
                    ('PUPLSCAL',),
                    (self.amplitude_header, self.opd_header)
                )
            elif isinstance(pixelscale, six.string_types):
                # If provided as a keyword string, check for it using the same helper function
                _log.debug("  Getting pixel scale from FITS keyword:" + pixelscale)
                _, self.pixelscale = _find_pixelscale_in_headers(
                    (pixelscale,),
                    (self.opd_header, self.amplitude_header)
                )
            else:
                # pixelscale had better be a floating point value here.
                try:
                    _log.debug("  Getting pixel scale from user-provided float value: " +
                               str(pixelscale))
                    self.pixelscale = float(pixelscale)
                except ValueError:
                    raise ValueError("pixelscale=%s is neither a FITS keyword string "
                                     "nor a floating point value." % str(pixelscale))

    @property
    def pupil_diam(self):
        return self.pixelscale * self.amplitude.shape[0]
    "Diameter of the pupil (if this is a pupil plane optic)"


class Rotation(OpticalElement):
    """ Performs a rotation of the axes in the optical train.

    This is not an actual optic itself, of course, but can be used to model
    a rotated optic by appling a Rotation before and/or after light is incident
    on that optic.


    This is basically a placeholder to indicate the need for a rotation at a
    given part of the optical train. The actual rotation computation is performed
    in the Wavefront object's propagation routines.


    Parameters
    ----------
    angle : float
        Rotation angle, counterclockwise. By default in degrees.
    units : 'degrees' or 'radians'
        Units for the rotation angle.

    """
    def __init__(self, angle=0.0, units='degrees', **kwargs):
        if units == 'radians':
            angle*= np.pi/180
        elif units =='degrees':
            pass
        else:
            raise ValueError("Unknown value for units='%s'. Must be degrees or radians." % units)
        self.angle = angle

        OpticalElement.__init__(self, name= "Rotation by %.2f degrees" % angle, planetype=_ROTATION, **kwargs)


    def __str__(self):
        return "Rotation by %f degrees counter clockwise" % self.angle

    def getPhasor(self,wave):
        return 1.0  #no change in wavefront (apart from the rotation)
        # returning this is necessary to allow the multiplication in propagate_mono to be OK

    def display(self, nrows=1, row=1, ax=None, **kwargs):
        if ax is None:
            ax = plt.subplot(nrows, 2, row*2-1)
        plt.text(0.3,0.3,self.name)
        return ax



#------ Detector ------

class Detector(OpticalElement):
    """ A Detector is a specialized type of OpticalElement that forces a wavefront
    onto a specific fixed pixelization of an Image plane.

    This class is in effect just a metadata container for the desired sampling;
    all the machinery for transformation of a wavefront to that sampling happens
    within Wavefront.

    Note that this is *not* in any way a representation of real noisy detectors;
    no model for read noise, imperfect sensitivity, etc is included whatsoever.



    Parameters
    ----------
    name : string
        Descriptive name
    pixelscale : float
        Pixel scale in arcsec/pixel
    fov_pixels, fov_arcsec : float
        The field of view may be specified either in arcseconds or by a number
        of pixels. Either is acceptable and the pixel scale is used to convert
        as needed. You may specify a non-square FOV by providing two elements in
        an iterable.  Note that this follows the usual Python convention of
        ordering axes (Y,X), so put your desired Y axis size first.
    oversample : int
        Oversampling factor beyond the detector pixel scale
    offset : tuple (X,Y)
        Offset for the detector center relative to a hypothetical off-axis PSF.
        Specifying this lets you pick a different sub-region for the detector
        to compute, if for some reason you are computing a small subarray
        around an off-axis source. (Has not been tested!)

    """
    def __init__(self, pixelscale, fov_pixels=None, fov_arcsec=None, oversample=1, name="Detector", offset=None, **kwargs):
        OpticalElement.__init__(self,name=name, planetype=_DETECTOR, **kwargs)
        self.pixelscale = float(pixelscale)
        self.oversample = oversample

        if fov_pixels is None and fov_arcsec is None:
            raise ValueError("Either fov_pixels or fov_arcsec must be specified!")
        elif fov_pixels is not None:
            self.fov_pixels = np.round(fov_pixels)
            self.fov_arcsec = self.fov_pixels * self.pixelscale
        else:
            # set field of view to closest value possible to requested,
            # consistent with having an integer number of pixels
            self.fov_pixels = np.round(np.asarray(fov_arcsec) / self.pixelscale)
            self.fov_arcsec = self.fov_pixels * self.pixelscale
        if np.any(self.fov_pixels <= 0): raise ValueError("FOV in pixels must be a positive quantity. Invalid: "+str(self.fov_pixels))


        if offset is not None:
            try:
                self.det_offset = np.asarray(offset)[0:2]
            except IndexError:
                raise ValueError("The offset parameter must be a 2-element iterable")

        self.amplitude = 1
        self.opd = 0

    @property
    def shape(self):
        return (self.fov_pixels, self.fov_pixels) if np.isscalar(self.fov_pixels) else self.fov_pixels[0:2]

    def __str__(self):
        return "Detector plane: %s (%dx%d, %f arcsec/pixel)" % (self.name, self.shape[1], self.shape[0], self.pixelscale)

<|MERGE_RESOLUTION|>--- conflicted
+++ resolved
@@ -2184,11 +2184,7 @@
             cb_values = [0, 0.25, 0.5, 0.75, 1.0]
             cmap = cmap_amp
             norm = norm_amp
-<<<<<<< HEAD
         elif what =='phase':  # FIXME this is not really phase, it's OPD!
-=======
-        elif what == 'phase':
->>>>>>> 8b6d6339
             plot_array = opd
             title = "OPD"
             cb_label = 'meters'
