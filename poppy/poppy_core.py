--- conflicted
+++ resolved
@@ -20,11 +20,7 @@
 import logging
 _log = logging.getLogger('poppy')
 
-<<<<<<< HEAD
 __all__ = ['Wavefront',  'OpticalSystem', 'SemiAnalyticCoronagraph', 'OpticalElement', 'FITSOpticalElement', 'Rotation', 'Detector', 'PlaneType']
-=======
-__all__ = ['Wavefront',  'OpticalSystem', 'SemiAnalyticCoronagraph', 'OpticalElement', 'FITSOpticalElement', 'Rotation', 'Detector' ]
->>>>>>> 089dabad
 
 # Setup infrastructure for FFTW
 _FFTW_INIT = {}  # dict of array sizes for which we have already performed the required FFTW planning step
@@ -39,15 +35,11 @@
 
 # internal constants for types of plane
 class PlaneType(enum.Enum):
-<<<<<<< HEAD
     unspecified = 0
-=======
->>>>>>> 089dabad
     pupil = 1
     image = 2
     detector = 3
     rotation = 4
-<<<<<<< HEAD
     intermediate = 5
 
 _PUPIL = PlaneType.pupil
@@ -56,14 +48,6 @@
 _ROTATION = PlaneType.rotation  # not a real optic, just a coordinate transform
 _INTERMED = PlaneType.intermediate  # for Fresnel propagation
 
-=======
-
-_PUPIL = PlaneType.pupil
-_IMAGE = PlaneType.image
-_DETECTOR = PlaneType.detector  # specialized type of image plane
-_ROTATION = PlaneType.rotation  # not a real optic, just a coordinate transform
-
->>>>>>> 089dabad
 _RADIANStoARCSEC = 180.*60*60 / np.pi
 
 #------ Utility functions for parallelization ------
@@ -347,11 +331,8 @@
         _log.info("  Wavefront saved to %s" % filename)
 
     def display(self, what='intensity', nrows=1, row=1, showpadding=False, imagecrop=None,
-<<<<<<< HEAD
-                colorbar=False, crosshairs=True, ax=None, title=None, vmin=1e-8, vmax=1e0, use_angular_coordinates=None):
-=======
-                colorbar=False, crosshairs=True, ax=None, title=None, vmin=1e-8, vmax=1e0):
->>>>>>> 089dabad
+                colorbar=False, crosshairs=True, ax=None, title=None, vmin=1e-8,
+                vmax=1e0, use_angular_coordinates=None):
         """Display wavefront on screen
 
         Parameters
@@ -413,7 +394,6 @@
         # outside of those pixels.
         # This is needed to get the coordinates right when displaying very small arrays
 
-<<<<<<< HEAD
         y, x = self.coordinates()
         halfpix = self.pixelscale*0.5
 
@@ -428,38 +408,6 @@
             halffov_x = intens.shape[1]/2.*self.pixelscale #for use later in cropping
             halffov_y = intens.shape[0]/2.*self.pixelscale #for use later in cropping
             unit="arcsec"
-=======
-        extent = self.pixelscale * np.array([
-                -0.5,
-                intens.shape[1] - 1 + 0.5,
-                -0.5,
-                intens.shape[0] - 1 + 0.5
-        ])
-        if self.planetype == _PUPIL:
-            # For pupils, we just let the 0 point be that of the array, off to the side of the
-            # actual clear aperture
-            # No - now let's be consistent with how OpticalElement.display() works
-            cenx = (intens.shape[1] - 1) / 2.
-            ceny = (intens.shape[0] - 1) / 2.
-            extent -= np.asarray([cenx, cenx, ceny, ceny]) * self.pixelscale
-
-            unit = "m"
-        else:
-            # for image planes, we make coordinates relative to center.
-            # image plane coordinates depend slightly on whether the optical center is at a
-            # pixel-center or the corner between 4 pixels...
-            if self._image_centered == 'array_center' or self._image_centered == 'corner':
-                cenx = (intens.shape[1] - 1) / 2.
-                ceny = (intens.shape[0] - 1) / 2.
-            elif self._image_centered == 'pixel':
-                cenx = (intens.shape[1]) / 2.
-                ceny = (intens.shape[0]) / 2.
-
-            extent -= self.pixelscale * np.asarray([cenx, cenx, ceny, ceny])
-            halffov_x = intens.shape[1] / 2. * self.pixelscale  # for use later
-            halffov_y = intens.shape[0] / 2. * self.pixelscale  # for use later
-            unit = "arcsec"
->>>>>>> 089dabad
 
         # implement semi-intellegent selection of what to display, if the user wants
         if what == 'best':
@@ -505,10 +453,10 @@
                 title = "Intensity " + self.location
                 title = title.replace('after', 'after\n')
                 title = title.replace('before', 'before\n')
-<<<<<<< HEAD
             ax.set_title(title)
             ax.set_xlabel(unit)
-            if colorbar: plt.colorbar(ax.images[0], orientation='vertical', shrink=0.8)
+            if colorbar:
+                plt.colorbar(ax.images[0], orientation='vertical', shrink=0.8)
 
             if use_angular_coordinates:
                 if crosshairs:
@@ -516,19 +464,6 @@
                     plt.axvline(0,ls=":", color='k')
                 imsize_x = min( (imagecrop/2, halffov_x))
                 imsize_y = min( (imagecrop/2, halffov_y))
-=======
-            plt.title(title)
-            plt.xlabel(unit)
-            if colorbar:
-                plt.colorbar(ax.images[0], orientation='vertical', shrink=0.8)
-
-            if self.planetype == _IMAGE:
-                if crosshairs:
-                    plt.axhline(0, ls=":", color='k')
-                    plt.axvline(0, ls=":", color='k')
-                imsize_x = min((imagecrop, halffov_x))
-                imsize_y = min((imagecrop, halffov_y))
->>>>>>> 089dabad
                 ax.set_xbound(-imsize_x, imsize_x)
                 ax.set_ybound(-imsize_y, imsize_y)
             to_return = ax
@@ -2006,14 +1941,6 @@
         if what == 'both':
             # recursion!
             if ax is None:
-<<<<<<< HEAD
-                ax = plt.subplot(nrows, 2, row*2-1)
-            self.display(what='intensity', ax=ax, crosshairs=crosshairs, colorbar=colorbar, nrows=nrows)
-            ax2 = plt.subplot(nrows, 2, row*2)
-            self.display(what='phase', ax=ax2, crosshairs=crosshairs, colorbar=colorbar, nrows=nrows, opd_vmax=opd_vmax)
-            return (ax,ax2)
-        elif what=='amplitude':
-=======
                 ax = plt.subplot(nrows, 2, row * 2 - 1)
             self.display(what='intensity', ax=ax, crosshairs=crosshairs, colorbar=colorbar,
                          colorbar_orientation=colorbar_orientation, title=None, opd_vmax=opd_vmax,
@@ -2024,7 +1951,6 @@
                          nrows=nrows)
             return ax, ax2
         elif what == 'amplitude':
->>>>>>> 089dabad
             plot_array = ampl
             title = 'Transmissivity'
             cb_label = 'Fraction'
