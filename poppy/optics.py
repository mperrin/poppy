from __future__ import (absolute_import, division, print_function, unicode_literals)
import numpy as np
import matplotlib.pyplot as plt
import scipy.special
import scipy.ndimage.interpolation
import matplotlib
import astropy.io.fits as fits

from . import utils
<<<<<<< HEAD
from . import geometry
=======
from .version import version
>>>>>>> 8b6d6339

import logging
import collections

_log = logging.getLogger('poppy')

from poppy import zernike
from .poppy_core import OpticalElement, Wavefront, PlaneType, _PUPIL, _IMAGE, _RADIANStoARCSEC

__all__ = ['AnalyticOpticalElement', 'ScalarTransmission', 'InverseTransmission',
           'BandLimitedCoron', 'IdealFQPM', 'RectangularFieldStop', 'SquareFieldStop',
           'AnnularFieldStop',
           'CircularOcculter', 'BarOcculter', 'FQPM_FFT_aligner',  'CircularAperture',
           'HexagonAperture', 'MultiHexagonAperture', 'NgonAperture', 'RectangleAperture',
           'SquareAperture', 'SecondaryObscuration', 'AsymmetricSecondaryObscuration',
           'ThinLens', 'GaussianAperture', 'CompoundAnalyticOptic']

# ------ Generic Analytic elements -----

class AnalyticOpticalElement(OpticalElement):
    """ Defines an abstract analytic optical element, i.e. one definable by some
        formula rather than by an input OPD or pupil file.

        This class is useless on its own; instead use its various subclasses
        that implement appropriate getPhasor functions. It exists mostly to
        provide some behaviors & initialization common to all analytic optical
        elements.



        Parameters
        ----------
        name, verbose, oversample, planetype : various
            Same as for OpticalElement
        transmission, opd : string
            These are *not allowed* for Analytic optical elements, and this class will raise an
            error if you try to set one.
        shift_x, shift_y : Optional floats
            Translations of this optic, given in meters relative to the optical
            axis.
        rotation : Optional float
            Rotation of the optic around its center, given in degrees
            counterclockwise.  Note that if you apply both shift and rotation,
            the optic rotates around its own center, rather than the optical
            axis.

    """

    def __init__(self, shift_x=None, shift_y=None, rotation=None, **kwargs):
        OpticalElement.__init__(self, **kwargs)

        if shift_x is not None: self.shift_x = shift_x
        if shift_y is not None: self.shift_y = shift_y
        if rotation is not None: self.rotation = rotation

        #self.shape = None  # no explicit shape required
        self.pixelscale = None

    @property
    def shape(self):  # Analytic elements don't have shape
        return None

    def __str__(self):
        if self.planetype == _PUPIL:
            return "Pupil plane: %s (Analytic)" % (self.name)
        elif self.planetype == _IMAGE:
            return "Image plane: %s (Analytic)" % (self.name)
        else:
            return "Optic: " + self.name

    def getPhasor(self, wave):
        raise NotImplementedError("getPhasor must be supplied by a derived subclass")

    def sample(self, wavelength=2e-6, npix=512, grid_size=None, what='amplitude',
               return_scale=False, phase_unit='waves'):
        """ Sample the Analytic Optic onto a grid and return the array

        Parameters
        ----------
        wavelength : float
            Wavelength in meters.
        npix : integer
            Number of pixels for sampling the array
        grid_size : float
            Field of view grid size (diameter) for sampling the optic, in meters for
            pupil plane optics and arcseconds for image planes. Default value is
            taken from the optic's properties, if defined. Otherwise defaults to
            6.5 meters or 2 arcseconds depending on plane.
        what : string
            What to return: optic 'amplitude' transmission, 'intensity' transmission,
            'surface' i.e. OPD, or 'phase'.  Note that phase with phase_unit = 'meters' is
            equivalent to 'surface' and should give the optical path
            difference, OPD.
        phase_unit : string
            Unit for returned phase array IF what=='phase'. One of 'radians', 'waves', 'meters'.
        return_scale : float
            if True, will return a tuple containing the desired array and a float giving the
            pixel scale.
        """
        if self.planetype != _IMAGE:
            if grid_size is not None:
                diam = grid_size
            elif hasattr(self, 'pupil_diam'):
                diam = self.pupil_diam
            else:
                diam = 6.5  # meters
            w = Wavefront(wavelength=wavelength, npix=npix, diam=diam)
            pixel_scale = diam / npix

        else:
            #unit="arcsec"

            if grid_size is not None:
                fov = grid_size
            elif hasattr(self, '_default_display_size'):
                fov = self._default_display_size
            else:
                fov = 4
            pixel_scale = fov / npix
            w = Wavefront(wavelength=wavelength, npix=npix, pixelscale=pixel_scale)

        phasor = self.getPhasor(w)
        _log.info("Computing {0} for {1} sampled onto {2} pixel grid".format(what, self.name, npix))
        if what == 'amplitude':
            output_array = np.abs(phasor)
        elif what == 'intensity':
            output_array = np.abs(phasor) ** 2
        elif what == 'phase':
            if phase_unit == 'radians':
                output_array = np.angle(phasor)
            elif phase_unit == 'waves':
                output_array = np.angle(phasor) / (2 * np.pi)
            elif phase_unit == 'meters':
                output_array = np.angle(phasor) / (2 * np.pi) * wavelength
            else:
                raise ValueError('Invalid/unknown phase_unit: {}. Must be one of '
                                 '[radians, waves, meters]'.format(phase_unit))
        elif what == 'complex':
            output_array = phasor
        else:
            raise ValueError('Invalid/unknown what to sample: {}. Must be one of '
                             '[amplitude, intensity, phase, complex]'.format(what))

        if return_scale:
            return output_array, pixel_scale
        else:
            return output_array


    def display(self, nrows=1, row=1, wavelength=2e-6, npix=512, grid_size=None, **kwargs):
        """Display an Analytic optic by first computing it onto a grid...

        Parameters
        ----------
        wavelength : float
            Wavelength to evaluate this optic's properties at
        npix : int
            Number of pixels to use when sampling the analytic optical element.
        grid_size : float
            Diameter of the grid on which to sample this optic in
            meters (for pupil planes) or arcseconds (for image planes)
        what : str
            What to display: 'intensity', 'surface' or 'phase', or 'both'
        ax : matplotlib.Axes instance
            Axes to display into
        nrows, row : integers
            # of rows and row index for subplot display
        crosshairs : bool
            Display crosshairs indicating the center?
        colorbar : bool
            Show colorbar?
        colorbar_orientation : bool
            Desired orientation, horizontal or vertical?
            Default is horizontal if only 1 row of plots, else vertical
        opd_vmax : float
            Max value for OPD image display, in meters.
        title : string
            Plot label
        """

        _log.debug("Displaying " + self.name)
        phasor, pixelscale = self.sample(wavelength=wavelength, npix=npix, what='complex',
                                         grid_size=grid_size, return_scale=True)

        # temporarily set attributes appropriately as if this were a regular OpticalElement
        self.amplitude = np.abs(phasor)
        phase = np.angle(phasor) / (2 * np.pi)
        self.opd = phase * wavelength
        self.pixelscale = pixelscale

        #then call parent class display
        returnvalue = OpticalElement.display(self, nrows=nrows, row=row, **kwargs)

        # now un-set all the temporary attributes back, since this is analytic and
        # these are unneeded
        self.pixelscale = None
        self.opd = None
        self.amplitude = None
        return returnvalue

    def toFITS(self, outname=None, what='amplitude', wavelength=2e-6, npix=512, **kwargs):
        """ Save an analytic optic computed onto a grid to a FITS file

        The FITS file is returned to the calling function, and may optionally be
        saved directly to disk.

        Parameters
        ------------
        what : string
            What quantity to save. See the sample function of this class
        wavelength : float
            Wavelength in meters.
        npix : integer
            Number of pixels.
        outname : string, optional
            Filename to write out a FITS file to disk

        See the sample() function for additional optional parameters.

        """

        kwargs['return_scale'] = True

        output_array, pixelscale = self.sample(wavelength=wavelength, npix=npix, what=what,
                                               **kwargs)
        phdu = fits.PrimaryHDU(output_array)
        phdu.header['OPTIC'] = (self.name, "Descriptive name of this optic")
        phdu.header['NAME'] = self.name
        phdu.header['SOURCE'] = 'Computed with POPPY'
        phdu.header['VERSION'] = (version, "software version of POPPY")
        phdu.header['CONTENTS'] = what
        phdu.header['PLANETYP'] = (self.planetype.value, "1=pupil, 2=image, 3=detector, 4=rot")
        if self.planetype==_IMAGE:
            phdu.header['PIXSCALE'] = (pixelscale, 'Image plane pixel scale in arcsec/pix')
        else:
            phdu.header['PUPLSCAL'] = (pixelscale, 'Pupil plane pixel scale in meter/pix')



        if hasattr(self, 'shift_x'):  phdu.header['SHIFTX'] = (self.shift_x, "X axis shift of input optic")
        if hasattr(self, 'shift_y'):  phdu.header['SHIFTY'] = (self.shift_y, "Y axis shift of input optic")
        if hasattr(self, 'rotation'): phdu.header['ROTATION'] = (self.rotation, "Rotation of input optic, in deg")


        hdul = fits.HDUList(hdus=[phdu])

        if outname is not None:
            phdu.writeto(outname, clobber=True)
            _log.info("Output written to " + outname)

        return hdul

    def get_coordinates(self, wave):
        """Get coordinates of this optic, optionally including shifts

        Method: Calls the supplied wave object's coordinates() method,
        then checks for the existence of the following attributes:
        "shift_x", "shift_y", "rotation"
        If any of them are present, then the coordinates are modified accordingly.

        Shifts are given in meters for pupil optics and arcseconds for image
        optics.
        """

        y, x = wave.coordinates()
        if hasattr(self, "shift_x"):
            x-= float(self.shift_x)
        if hasattr(self, "shift_y"):
            y-= float(self.shift_y)
        if hasattr(self, "rotation"):
            angle = np.deg2rad(self.rotation)
            xp = np.cos(angle) * x + np.sin(angle) * y
            yp = -np.sin(angle) * x + np.cos(angle) * y

            x = xp
            y = yp

        return y,x

    #PEP8 compliant aliases; the old names will later be deprecated
    to_fits = toFITS

class ScalarTransmission(AnalyticOpticalElement):
    """ Uniform transmission between 0 and 1.0 in intensity.

    Either a null optic (empty plane) or some perfect ND filter...
    But most commonly this is just used as a null optic placeholder """

    def __init__(self, name=None, transmission=1.0, **kwargs):
        if name is None:
            name = ("-empty-" if transmission == 1.0 else
                    "Scalar Transmission of {0}".format(transmission))
        AnalyticOpticalElement.__init__(self, name=name, **kwargs)
        self.transmission = float(transmission)

    def getPhasor(self, wave):
        res = np.empty(wave.shape)
        res.fill(self.transmission)
        return res


class InverseTransmission(OpticalElement):
    """ Given any arbitrary OpticalElement with transmission T(x,y)
    return the inverse transmission 1 - T(x,y)

    This is a useful ingredient in the SemiAnalyticCoronagraph algorithm.
    """

    def __init__(self, optic=None):
        if optic is None or not hasattr(optic, 'getPhasor'):
            raise ValueError("Need to supply an valid optic to invert!")
        self.uninverted_optic = optic
        self.name = "1 - " + optic.name
        self.planetype = optic.planetype
        #self.shape = optic.shape
        self.pixelscale = optic.pixelscale
        self.oversample = optic.oversample

    @property
    def shape(self): # override parent class shape function
        return self.uninverted_optic.shape

    def getPhasor(self, wave):
        return 1 - self.uninverted_optic.getPhasor(wave)


#------ Analytic Image Plane elements (coordinates in arcsec) -----

class AnalyticImagePlaneElement(AnalyticOpticalElement):
    """ Parent virtual class for AnalyticOptics which are
    dimensioned in angular units such as arcseconds, rather
    than physical length units such as meters.
    """
    def __init__(self, name='Generic image plane optic', *args, **kwargs):
        AnalyticOpticalElement.__init__(self, name=name, planetype=_IMAGE, *args, **kwargs)



class BandLimitedCoron(AnalyticImagePlaneElement):
    """ Defines an ideal band limited coronagraph occulting mask.


        Parameters
        ----------
        name : string
            Descriptive name
        kind : string
            Either 'circular' or 'linear'. The linear ones are custom shaped to NIRCAM's design
            with flat bits on either side of the linear tapered bit.
            Also includes options 'nircamcircular' and 'nircamwedge' specialized for the
            JWST NIRCam occulters, including the off-axis ND acq spots and the changing
            width of the wedge occulter.
        sigma : float
            The numerical size parameter, as specified in Krist et al. 2009 SPIE
        wavelength : float
            Wavelength this BLC is optimized for, only for the linear ones.

    """
    allowable_kinds = ['circular', 'linear']
    """ Allowable types of BLC supported by this class"""

    def __init__(self, name="unnamed BLC", kind='circular', sigma=1, wavelength=None, **kwargs):
        AnalyticImagePlaneElement.__init__(self, name=name, **kwargs)

        self.kind = kind.lower()  # either circular or linear
        if self.kind in ['nircamwedge', 'nircamcircular']:
            import warnings
            warnings.warn('JWST NIRCam specific functionality in poppy.BandLimitedCoron is moving to '+
                    'webbpsf.NIRCam_BandLimitedCoron. The "nircamwedge" and "nircamcircular" options '+
                    'in poppy will be removed in a future version of poppy.', DeprecationWarning)
        elif self.kind not in self.allowable_kinds:  #['circular', 'linear', 'nircamwedge', 'nircamcircular']:
            raise ValueError("Invalid value for kind of BLC: " + self.kind)
        self.sigma = float(sigma)  # size parameter. See section 2.1 of Krist et al. SPIE 2007, 2009
        if wavelength is not None:
            self.wavelength = float(wavelength)  # wavelength, for selecting the
                                                 # linear wedge option only
        self._default_display_size = 20.  # default size for onscreen display, sized for NIRCam

    def getPhasor(self, wave):
        """ Compute the amplitude transmission appropriate for a BLC for some given pixel spacing
        corresponding to the supplied Wavefront.

        Based on the Krist et al. SPIE paper on NIRCam coronagraph design

        Note that the equations in Krist et al specify the intensity transmission of the occulter,
        but what we want to return here is the amplitude transmittance. That is the square root
        of the intensity, of course, so the equations as implemented here all differ from those
        written in Krist's SPIE paper by lacking an exponential factor of 2. Thanks to John Krist
        for pointing this out.

        """
        if not isinstance(wave, Wavefront):  # pragma: no cover
            raise ValueError("BLC getPhasor must be called with a Wavefront to define the spacing")
        assert (wave.planetype == _IMAGE)

        y, x = self.get_coordinates(wave)
        if self.kind == 'circular':
            # larger sigma implies narrower peak? TBD verify if this is correct
            #
            r = np.sqrt(x ** 2 + y ** 2)
            sigmar = self.sigma * r
            sigmar.clip(np.finfo(sigmar.dtype).tiny, out=sigmar)  # avoid divide by zero -> NaNs

            self.transmission = (1 - (2 * scipy.special.jn(1, sigmar) / sigmar) ** 2)
            self.transmission[r==0] = 0   # special case center point (value based on L'Hopital's rule)
        elif self.kind == 'nircamcircular':
            # larger sigma implies narrower peak? TBD verify if this is correct
            #
            r = np.sqrt(x ** 2 + y ** 2)
            sigmar = self.sigma * r
            sigmar.clip(np.finfo(sigmar.dtype).tiny, out=sigmar)  # avoid divide by zero -> NaNs
            self.transmission = (1 - (2 * scipy.special.jn(1, sigmar) / sigmar) ** 2)

            # add in the ND squares. Note the positions are not exactly the same in the two wedges.
            # See the figures  in Krist et al. of how the 6 ND squares are spaced among the 5
            # corongraph regions
            # Also add in the opaque border of the coronagraph mask holder.
            if self.sigma > 4:
                # MASK210R has one in the corner and one half in the other corner
                wnd = np.where(
                    (y > 5) &
                    (
                        ((x < -5) & (x > -10)) |
                        ((x > 7.5) & (x < 12.5))
                    )
                )
                wborder = np.where((np.abs(y) > 10) | (x < -10))  # left end of mask holder
            else:
                # the others have two halves on in each corner.
                wnd = np.where(
                    (y > 5) &
                    (np.abs(x) > 7.5) &
                    (np.abs(x) < 12.5)
                )
                wborder = np.where(np.abs(y) > 10)

            self.transmission[wnd] = np.sqrt(1e-3)
            self.transmission[wborder] = 0
            self.transmission[r==0] = 0   # special case center point (value based on L'Hopital's rule)
        elif self.kind == 'linear':
            #raise(NotImplemented("Generic linear not implemented"))
            sigmar = self.sigma * np.abs(y)
            sigmar.clip(np.finfo(sigmar.dtype).tiny, out=sigmar)  # avoid divide by zero -> NaNs
            self.transmission = (1 - (np.sin(sigmar) / sigmar) ** 2)
        elif self.kind == 'nircamwedge':
            # This is hard-coded to the wedge-plus-flat-regions shape for NIRCAM

            # we want a scale factor that goes from 2 to 6 with 1/5th of it as a fixed part on
            # either end
            #scalefact = np.linspace(1,7, x.shape[1]).clip(2,6)

            # the scale fact should depent on X coord in arcsec, scaling across a 20 arcsec FOV.
            # map flat regions to 2.5 arcsec each?
            # map -7.5 to 2, +7.5 to 6. slope is 4/15, offset is +9.5
            scalefact = (2 + (-x + 7.5) * 4 / 15).clip(2, 6)

            #scalefact *= self.sigma / 2 #;2.2513
            #scalefact *= 2.2513
            #scalefact.shape = (1, x.shape[1])
            # This does not work - shape appears to be curved not linear.
            # This is NOT a linear relationship. See calc_blc_wedge in test_poppy.

            if np.abs(self.wavelength - 2.1e-6) < 0.1e-6:
                polyfitcoeffs = np.array([2.01210737e-04, -7.18758337e-03, 1.12381516e-01,
                                          -1.00877701e+00, 5.72538509e+00, -2.12943497e+01,
                                          5.18745152e+01, -7.97815606e+01, 7.02728734e+01])
            elif np.abs(self.wavelength - 4.6e-6) < 0.1e-6:
                polyfitcoeffs = np.array([9.16195583e-05, -3.27354831e-03, 5.11960734e-02,
                                          -4.59674047e-01, 2.60963397e+00, -9.70881273e+00,
                                          2.36585911e+01, -3.63978587e+01, 3.20703511e+01])
            else:
                raise NotImplemented("No defined NIRCam wedge BLC mask for that wavelength?  ")

            sigmas = scipy.poly1d(polyfitcoeffs)(scalefact)

            sigmar = sigmas * np.abs(y)
            sigmar.clip(np.finfo(sigmar.dtype).tiny, out=sigmar)  # avoid divide by zero -> NaNs
            self.transmission = (1 - (np.sin(sigmar) / sigmar) ** 2)
            # the bar should truncate at +- 10 arcsec:
            woutside = np.where(np.abs(x) > 10)
            self.transmission[woutside] = 1.0

            # add in the ND squares. Note the positions are not exactly the same in the two wedges.
            # See the figures in Krist et al. of how the 6 ND squares are spaced among the 5
            # corongraph regions. Also add in the opaque border of the coronagraph mask holder.
            if np.abs(self.wavelength - 2.1e-6) < 0.1e-6:
                # half ND square on each side
                wnd = np.where(
                    (y > 5) &
                    (
                        ((x < -5) & (x > -10)) |
                        ((x > 7.5) & (x < 12.5))
                    )
                )
                wborder = np.where(np.abs(y) > 10)
            elif np.abs(self.wavelength - 4.6e-6) < 0.1e-6:
                wnd = np.where(
                    (y > 5) &
                    (
                        ((x < -7.5) & (x > -12.5)) |
                        (x > 5)
                    )
                )
                wborder = np.where((np.abs(y) > 10) | (x > 10))  # right end of mask holder

            self.transmission[wnd] = np.sqrt(1e-3)
            self.transmission[wborder] = 0

        if not np.isfinite(self.transmission.sum()):
            #stop()
            _log.warn("There are NaNs in the BLC mask - correcting to zero. (DEBUG LATER?)")
            self.transmission[np.where(np.isfinite(self.transmission) == False)] = 0
        return self.transmission


class IdealFQPM(AnalyticImagePlaneElement):
    """ Defines an ideal 4-quadrant phase mask coronagraph, with its retardance
    set perfectly to 0.5 waves at one specific wavelength and varying linearly on
    either side of that.  "Ideal" in the sense of ignoring chromatic effects other
    than just the direct scaling of the wavelength.

    Parameters
    ----------
    name : string
        Descriptive name
    wavelength : float
        Wavelength in meters for which the FQPM was designed, and at which there
        is exactly 1/2 a wave of retardance.

    """

    def __init__(self, name="unnamed FQPM ", wavelength=10.65e-6, **kwargs):
        AnalyticImagePlaneElement.__init__(self, **kwargs)
        self.name = name

        self.central_wavelength = wavelength

    def getPhasor(self, wave):
        """ Compute the amplitude transmission appropriate for a 4QPM for some given pixel spacing
        corresponding to the supplied Wavefront
        """

        if not isinstance(wave, Wavefront):  # pragma: no cover
            raise ValueError("4QPM getPhasor must be called with a Wavefront to define the spacing")
        assert (wave.planetype == _IMAGE)

        # TODO this computation could be sped up a lot w/ optimzations
        phase = np.empty(wave.shape)
        n0 = wave.shape[0] / 2
        n0 = int(round(n0))
        phase[:n0, :n0] = 0.5
        phase[n0:, n0:] = 0.5
        phase[n0:, :n0] = 0
        phase[:n0, n0:] = 0

        retardance = phase * self.central_wavelength / wave.wavelength

        #outFITS = fits.HDUList(fits.PrimaryHDU(retardance))
        #outFITS.writeto('retardance_fqpm.fits', clobber=True)
        #_log.info("Retardance is %f waves" % retardance.max())
        FQPM_phasor = np.exp(1.j * 2 * np.pi * retardance)
        return FQPM_phasor


class RectangularFieldStop(AnalyticImagePlaneElement):
    """ Defines an ideal rectangular field stop

    Parameters
    ----------
    name : string
        Descriptive name
    width, height: float
        Size of the field stop, in arcseconds. Default 0.5 width, height 5.
    angle : float
        Position angle of the field stop sides relative to
        the detector +Y direction, in degrees counterclockwise.
        (Deprecated; redundant with the 'rotation' parameter to
        any AnalyticOpticalElement; kept for back compatibility.)

    """

    def __init__(self, name="unnamed field stop", width=0.5, height=5.0, angle=None, **kwargs):
        AnalyticImagePlaneElement.__init__(self, **kwargs)
        self.name = name
        self.width = float(width)  # width of square stop in arcseconds.
        self.height = float(height)  # height of square stop in arcseconds.
        if angle is not None:
            import warnings
            warnings.warn("'angle' parameter is deprecated. Use 'rotation' instead.", DeprecationWarning)
            self.rotation= float(angle)
        self._default_display_size = max(height, width) * 1.2

    def getPhasor(self, wave):
        """ Compute the transmission inside/outside of the field stop.
        """
        if not isinstance(wave, Wavefront):  # pragma: no cover
            raise ValueError("IdealFieldStop getPhasor must be called with a Wavefront "
                             "to define the spacing")
        assert (wave.planetype == _IMAGE)

#        y, x = wave.coordinates()
#        xnew = x * np.cos(np.deg2rad(self.angle)) + y * np.sin(np.deg2rad(self.angle))
#        ynew = -x * np.sin(np.deg2rad(self.angle)) + y * np.cos(np.deg2rad(self.angle))
#        x, y = xnew, ynew
        y, x = self.get_coordinates(wave)

        w_outside = np.where(
            (abs(y) > (self.height / 2)) |
            (abs(x) > (self.width / 2))
        )
        del x  # for large arrays, cleanup very promptly, before allocating self.transmission
        del y
        self.transmission = np.ones(wave.shape)
        self.transmission[w_outside] = 0

        return self.transmission


class SquareFieldStop(RectangularFieldStop):
    """ Defines an ideal square field stop

    Parameters
    ----------
    name : string
        Descriptive name
    size : float
        Size of the field stop, in arcseconds. Default 20.
    angle : float
        Position angle of the field stop sides relative to the detector +Y direction, in degrees.
        (Deprecated; redundant with the 'rotation' parameter to
        any AnalyticOpticalElement; kept for back compatibility.)

    """

    def __init__(self, name="unnamed field stop", size=20., angle=None, **kwargs):
        RectangularFieldStop.__init__(self, width=size, height=size, angle=angle, **kwargs)
        self.name = name
        #self.size = size            # size of square stop in arcseconds.
        self.height = self.width
        self._default_display_size = size * 1.2


class AnnularFieldStop(AnalyticImagePlaneElement):
    """ Defines a circular field stop with an (optional) opaque circular center region

    Parameters
    ------------
    name : string
        Descriptive name
    radius_inner : float
        Radius of the central opaque region, in arcseconds. Default is 0.0 (no central opaque spot)
    radius_outer : float
        Radius of the circular field stop outer edge. Default is 10. Set to 0.0 for no outer edge.
    """
    def __init__(self, name="unnamed annular field stop", radius_inner=0.0, radius_outer=1.0, **kwargs):
        AnalyticImagePlaneElement.__init__(self, **kwargs)
        self.name = name
        self.radius_inner = radius_inner  # radius of circular occulter in arcseconds.
        self.radius_outer = radius_outer  # radius of circular field stop in arcseconds.
        self._default_display_size = 10 #radius_outer

    def getPhasor(self, wave):
        """ Compute the transmission inside/outside of the field stop.
        """
        if not isinstance(wave, Wavefront):  # pragma: no cover
            raise ValueError("getPhasor must be called with a Wavefront to define the spacing")
        assert (wave.planetype == _IMAGE)

        y, x = self.get_coordinates(wave)
        r = np.sqrt(x ** 2 + y ** 2)  #* wave.pixelscale
        
        pxscl = x[0,1]-x[0,0]
        ypix=y/pxscl  # The filled_circle_aa code and in particular pxwt doesn't seem reliable with pixel scale <1
        xpix=x/pxscl

        if self.radius_outer > 0:
            #w_outside = np.where(r >= self.radius_outer)
            #self.transmission[w_outside] = 0
            self.transmission = geometry.filled_circle_aa(wave.shape, 0,0, self.radius_outer/pxscl, xarray=xpix, yarray=ypix)
        else:
            self.transmission = np.ones(wave.shape)

        if self.radius_inner > 0:
            self.transmission -= geometry.filled_circle_aa(wave.shape, 0,0, self.radius_inner/pxscl, xarray=xpix, yarray=ypix)
            #w_inside = np.where(r <= self.radius_inner)
            #self.transmission[w_inside] = 0

        return self.transmission


class CircularOcculter(AnnularFieldStop):
    """ Defines an ideal circular occulter (opaque circle)

    Parameters
    ----------
    name : string
        Descriptive name
    radius : float
        Radius of the occulting spot, in arcseconds. Default is 1.0

    """
    def __init__(self, name="unnamed occulter", radius=1.0, **kwargs):
        super(CircularOcculter,self).__init__(name=name,radius_inner=radius, radius_outer=0.0, **kwargs)
        self._default_display_size = 10


class BarOcculter(AnalyticImagePlaneElement):
    """ Defines an ideal bar occulter (like in MIRI's Lyot coronagraph)

    Parameters
    ----------
    name : string
        Descriptive name
    width : float
        width of the bar stop, in arcseconds. Default is 1.0
    angle : float
        position angle of the bar, rotated relative to the normal +y direction.
        (Deprecated; redundant with the 'rotation' parameter to
        any AnalyticOpticalElement; kept for back compatibility.)

    """

    def __init__(self, name="bar occulter", width=1.0, angle=None, **kwargs):
        AnalyticImagePlaneElement.__init__(self, **kwargs)
        self.name = name
        self.width = width
        if angle is not None:
            import warnings
            warnings.warn("'angle' parameter is deprecated. Use 'rotation' instead.", DeprecationWarning)
            self.rotation = angle
        #self.pixelscale=0
        self._default_display_size = 10

    def getPhasor(self, wave):
        """ Compute the transmission inside/outside of the occulter.
        """
        if not isinstance(wave, Wavefront):  # pragma: no cover
            raise ValueError("getPhasor must be called with a Wavefront to define the spacing")
        assert (wave.planetype == _IMAGE)

        y, x = self.get_coordinates(wave)

        w_inside = np.where(np.abs(x) <= self.width / 2)
        self.transmission = np.ones(wave.shape)
        self.transmission[w_inside] = 0

        return self.transmission


#------ Analytic Pupil or Intermedian Plane elements (coordinates in meters) -----

class FQPM_FFT_aligner(AnalyticOpticalElement):
    """  Helper class for modeling FQPMs accurately

    Adds (or removes) a slight wavelength- and pixel-scale-dependent tilt
    to a pupil wavefront, to ensure the correct alignment of the image plane
    FFT'ed PSF with the desired quad pixel alignment for the FQPM.

    This is purely a computational convenience tool to work around the
    pixel coordinate restrictions imposed by the FFT algorithm,
    not a representation of any physical optic.

    Parameters
    ----------
    direction : string
        'forward' or 'backward'

    """

    def __init__(self, name="FQPM FFT aligner", direction='forward', **kwargs):
        AnalyticOpticalElement.__init__(self, name=name, planetype=_PUPIL, **kwargs)
        direction = direction.lower()
        if direction != 'forward' and direction != 'backward':
            raise ValueError("Invalid direction %s, must be either"
                             "forward or backward." % direction)
        self.direction = direction
        self._suppress_display = True
        #self.displayable = False

    def getPhasor(self, wave):
        """ Compute the required tilt needed to get the PSF centered on the corner between
        the 4 central pixels, not on the central pixel itself.
        """

        if not isinstance(wave, Wavefront):  # pragma: no cover
            raise ValueError("FQPM getPhasor must be called with a Wavefront to define the spacing")
        assert wave.planetype != _IMAGE, "This optic does not work on image planes"

        fft_im_pixelscale = wave.wavelength / wave.diam / wave.oversample * _RADIANStoARCSEC
        required_offset = -fft_im_pixelscale * 0.5
        if self.direction == 'backward':
            required_offset *= -1
            wave._image_centered = 'pixel'
        else:
            wave._image_centered = 'corner'
        wave.tilt(required_offset, required_offset)

        # gotta return something... so return a value that will not affect the wave any more.
        align_phasor = 1.0
        return align_phasor


class ParityTestAperture(AnalyticOpticalElement):
    """ Defines a circular pupil aperture with boxes cut out.
    This is mostly a test aperture, which has no symmetry and thus can be used to
    test the various Fourier transform algorithms and sign conventions.

    Parameters
    ----------
    name : string
        Descriptive name
    radius : float
        Radius of the pupil, in meters. Default is 1.0

    pad_factor : float, optional
        Amount to oversize the wavefront array relative to this pupil.
        This is in practice not very useful, but it provides a straightforward way
        of verifying during code testing that the amount of padding (or size of the circle)
        does not make any numerical difference in the final result.

    """

    def __init__(self, name=None, radius=1.0, pad_factor=1.0, **kwargs):
        if name is None: name = "Circle, radius=%.2f m" % radius
        AnalyticOpticalElement.__init__(self, name=name, planetype=_PUPIL, **kwargs)
        self.radius = radius
        # for creating input wavefronts - let's pad a bit:
        self.pupil_diam = pad_factor * 2 * self.radius

    def getPhasor(self, wave):
        """ Compute the transmission inside/outside of the occulter.
        """
        if not isinstance(wave, Wavefront):  # pragma: no cover
            raise ValueError("CircularAperture getPhasor must be called with a Wavefront "
                             "to define the spacing")
        assert (wave.planetype != _IMAGE)

        y, x = self.get_coordinates(wave)
        r = np.sqrt(x ** 2 + y ** 2)  #* wave.pixelscale

        w_outside = np.where(r > self.radius)
        self.transmission = np.ones(wave.shape)
        self.transmission[w_outside] = 0

        w_box1 = np.where(
            (r > (self.radius * 0.5)) &
            (np.abs(x) < self.radius * 0.1) &
            (y < 0)
        )
        w_box2 = np.where(
            (r > (self.radius * 0.75)) &
            (np.abs(y) < self.radius * 0.2) &
            (x < 0)
        )
        self.transmission[w_box1] = 0
        self.transmission[w_box2] = 0

        return self.transmission


class CircularAperture(AnalyticOpticalElement):
    """ Defines an ideal circular pupil aperture

    Parameters
    ----------
    name : string
        Descriptive name
    radius : float
        Radius of the pupil, in meters. Default is 1.0

    pad_factor : float, optional
        Amount to oversize the wavefront array relative to this pupil.
        This is in practice not very useful, but it provides a straightforward way
        of verifying during code testing that the amount of padding (or size of the circle)
        does not make any numerical difference in the final result.
    """

    def __init__(self, name=None, radius=1.0, pad_factor=1.0, planetype=PlaneType.unspecified, **kwargs):
        try:
            self.radius = float(radius)
        except (ValueError, TypeError):
            raise TypeError("Argument 'radius' must be the radius of the pupil in meters")

        if name is None:
            name = "Circle, radius=%.2f m" % radius
        super(CircularAperture, self).__init__( name=name, planetype=planetype, **kwargs)
        # for creating input wavefronts - let's pad a bit:
        self.pupil_diam = pad_factor * 2 * self.radius


    def getPhasor(self, wave):
        """ Compute the transmission inside/outside of the occulter.
        """
        if not isinstance(wave, Wavefront):  # pragma: no cover
            raise ValueError("CircularAperture getPhasor must be called with a Wavefront "
                             "to define the spacing")
        assert (wave.planetype != _IMAGE)


        y, x = self.get_coordinates(wave)
        #r = np.sqrt(x ** 2 + y ** 2)
        #del x
        #del y

        #w_outside = np.where(r > self.radius)
        #del r
        #self.transmission = np.ones(wave.shape)
        #self.transmission[w_outside] = 0
        pixscale = np.abs(x[0,1] - x[0,0])
        self.transmission = geometry.filled_circle_aa(wave.shape, 0,0,self.radius/pixscale,x/pixscale, y/pixscale)
        return self.transmission


class HexagonAperture(AnalyticOpticalElement):
    """ Defines an ideal hexagonal pupil aperture

    Specify either the side length (= corner radius) or the
    flat-to-flat distance, or the point-to-point diameter.

    Parameters
    ----------
    name : string
        Descriptive name
    side : float, optional
        side length (and/or radius) of hexagon, in meters. Overrides flattoflat if both are present.
    flattoflat : float, optional
        Distance between sides (flat-to-flat) of the hexagon, in meters. Default is 1.0
    diameter : float, optional
        point-to-point diameter of hexagon. Twice the side length. Overrides flattoflat, but is overridden by side.

    """

    def __init__(self, name=None, side=None, diameter=None, flattoflat=None, **kwargs):
        if flattoflat is None and side is None and diameter is None:
            self.side = 1.0
        elif side is not None:
            self.side = float(side)
        elif diameter is not None:
            self.side = float(diameter/2)
        else:
            self.side = float(flattoflat) / np.sqrt(3.)


        self.pupil_diam = 2 * self.side  # for creating input wavefronts
        if name is None:
            name = "Hexagon, side length= %.1f m" % self.side

        AnalyticOpticalElement.__init__(self, name=name, planetype=_PUPIL, **kwargs)


    @property
    def diameter(self):
        return self.side*2

    @property
    def flat_to_flat(self):
        return self.side*np.sqrt(3.)


    def getPhasor(self, wave):
        """ Compute the transmission inside/outside of the occulter.
        """
        if not isinstance(wave, Wavefront):  # pragma: no cover
            raise ValueError("HexagonAperture getPhasor must be called with a Wavefront "
                             "to define the spacing")
        assert (wave.planetype != _IMAGE)

        y, x = self.get_coordinates(wave)
        absy = np.abs(y)

        self.transmission = np.zeros(wave.shape)

        w_rect = np.where(
            (np.abs(x) <= 0.5 * self.side) &
            (absy <= np.sqrt(3) / 2 * self.side)
        )
        w_left_tri = np.where(
            (x <= -0.5 * self.side) &
            (x >= -1 * self.side) &
            (absy <= (x + 1 * self.side) * np.sqrt(3))
        )
        w_right_tri = np.where(
            (x >= 0.5 * self.side) &
            (x <= 1 * self.side) &
            (absy <= (1 * self.side - x) * np.sqrt(3))
        )
        self.transmission[w_rect] = 1
        self.transmission[w_left_tri] = 1
        self.transmission[w_right_tri] = 1

        return self.transmission


class MultiHexagonAperture(AnalyticOpticalElement):
    """ Defines a hexagonally segmented aperture

    Parameters
    ----------
    name : string
        Descriptive name
    rings : integer
        The number of rings of hexagons to include (
        i.e. 2 for a JWST-like aperture, 3 for a Keck-like aperture, and so on)
    side : float, optional
        side length (and/or radius) of hexagon, in meters. Overrides flattoflat if both are present.
    flattoflat : float, optional
        Distance between sides (flat-to-flat) of the hexagon, in meters. Default is 1.0
    gap: float, optional
        Gap between adjacent segments, in meters. Default is 0.01 m = 1 cm
    center : bool, optional
        should the central segment be included? Default is False.
    segmentlist : list of ints, optional
        This allows one to specify that only a subset of segments are present, for a
        partially populated segmented telescope, non-redundant segment set, etc.
        Segments are numbered from 0 for the center segment, 1 for the segment immediately
        above it, and then clockwise around each ring.
        For example, segmentlist=[1,3,5] would make an aperture of 3 segments.


    Note that this routine becomes a bit slow for nrings >4. For repeated computations on
    the same aperture, it will be faster to create this once, save it to a FITS file using
    the toFITS() method, and then use that.

    """


    def __init__(self, name="MultiHex", flattoflat=1.0, side=None, gap=0.01, rings=1,
                 segmentlist=None, center=False, **kwargs):
        if flattoflat is None and side is None:
            self.side = 1.0
        elif side is not None:
            self.side = float(side)
        else:
            self.side = float(flattoflat) / np.sqrt(3.)
        self.flattoflat = self.side * np.sqrt(3)
        self.rings = rings
        self.gap = gap
        #self._label_values = True # undocumented feature to draw hex indexes into the array
        AnalyticOpticalElement.__init__(self, name=name, planetype=_PUPIL, **kwargs)

        self.pupil_diam = (self.flattoflat + self.gap) * (2 * self.rings + 1)

        # make a list of all the segments included in this hex aperture
        if segmentlist is not None:
            self.segmentlist = segmentlist
        else:
            self.segmentlist = list(range(self._nHexesInsideRing(self.rings + 1)))
            if not center: self.segmentlist.remove(0)  # remove center segment 0


    def _nHexesInRing(self, n):
        """ How many hexagons in ring N? """
        return 1 if n == 0 else 6 * n

    def _nHexesInsideRing(self, n):
        """ How many hexagons interior to ring N, not counting N?"""
        return sum([self._nHexesInRing(i) for i in range(n)])

    def _hexInRing(self, hex_index):
        """ What ring is a given hexagon in?"""
        if hex_index == 0:
            return 0
        for i in range(100):
            if self._nHexesInsideRing(i) <= hex_index < self._nHexesInsideRing(i + 1):
                return i
        raise ValueError("Loop exceeded! MultiHexagonAperture is limited to <100 rings of hexagons.")

    def _hexRadius(self, hex_index):
        """ Radius of a given hexagon from the center """
        ring = self._hexInRing(hex_index)
        if ring <= 1:
            return (self.flattoflat + self.gap) * ring

    def _hexCenter(self, hex_index):
        """ Center coordinates of a given hexagon
        counting clockwise around each ring

        Returns y, x coords

        """
        ring = self._hexInRing(hex_index)

        # now count around from the starting point:
        index_in_ring = hex_index - self._nHexesInsideRing(ring) + 1  # 1-based
        #print("hex %d is %dth in its ring" % (hex_index, index_in_ring))

        angle_per_hex = 2 * np.pi / self._nHexesInRing(ring)  # angle in radians

        # Now figure out what the radius is:
        xpos = None
        if ring <= 1:
            radius = (self.flattoflat + self.gap) * ring
            angle = angle_per_hex * (index_in_ring - 1)
        elif ring == 2:
            if np.mod(index_in_ring, 2) == 1:
                radius = (self.flattoflat + self.gap) * ring  # JWST 'B' segments
            else:
                radius = self.side * 3 + self.gap * np.sqrt(3.) / 2 * 2  # JWST 'C' segments
            angle = angle_per_hex * (index_in_ring - 1)
        elif ring == 3:
            if np.mod(index_in_ring, ring) == 1:
                radius = (self.flattoflat + self.gap) * ring  # JWST 'B' segments
                angle = angle_per_hex * (index_in_ring - 1)
            else:  # C-like segments (in pairs)
                ypos = 2.5 * (self.flattoflat + self.gap)
                xpos = 1.5 * self.side + self.gap * np.sqrt(3) / 4
                radius = np.sqrt(xpos ** 2 + ypos ** 2)
                Cangle = np.arctan2(xpos, ypos)

                if np.mod(index_in_ring, 3) == 2:
                    last_B_angle = ((index_in_ring - 1) // 3) * 3 * angle_per_hex
                    angle = last_B_angle + Cangle * np.mod(index_in_ring - 1, 3)
                else:
                    next_B_angle = (((index_in_ring - 1) // 3) * 3 + 3) * angle_per_hex
                    angle = next_B_angle - Cangle
                xpos = None
        else:  # generalized code!
            # the above are actuall now redundant given that this exists, but
            # I'll leave them alone for now.
            # TODO:jlong: remove redundant code paths?
            whichside = (index_in_ring - 1) // ring  # which of the sides are we on?

            if np.mod(index_in_ring, ring) == 1:
                radius = (self.flattoflat + self.gap) * ring  # JWST 'B' segments
                angle = angle_per_hex * (index_in_ring - 1)
            else:
                # find position of previous 'B' type segment.
                radius0 = (self.flattoflat + self.gap) * ring  # JWST 'B' segments
                last_B_angle = ((index_in_ring - 1) // ring) * ring * angle_per_hex
                #angle0 = angle_per_hex * (index_in_ring-1)
                ypos0 = radius0 * np.cos(last_B_angle)
                xpos0 = radius0 * np.sin(last_B_angle)

                da = (self.flattoflat + self.gap) * np.cos(30 * np.pi / 180)
                db = (self.flattoflat + self.gap) * np.sin(30 * np.pi / 180)

                if whichside == 0:
                    dx, dy = da, -db
                elif whichside == 1:
                    dx, dy = 0, -(self.flattoflat + self.gap)
                elif whichside == 2:
                    dx, dy = -da, -db
                elif whichside == 3:
                    dx, dy = -da, db
                elif whichside == 4:
                    dx, dy = 0, (self.flattoflat + self.gap)
                elif whichside == 5:
                    dx, dy = da, db

                xpos = xpos0 + dx * np.mod(index_in_ring - 1, ring)
                ypos = ypos0 + dy * np.mod(index_in_ring - 1, ring)

        # now clock clockwise around the ring (for rings <=3 only)
        if xpos is None:
            ypos = radius * np.cos(angle)
            xpos = radius * np.sin(angle)

        return ypos, xpos


    def getPhasor(self, wave):
        """ Compute the transmission inside/outside of the occulter.
        """
        if not isinstance(wave, Wavefront):
            raise ValueError("getPhasor must be called with a Wavefront to define the spacing")
        assert (wave.planetype != _IMAGE)

        #y, x = self.get_coordinates(wave)
        #absy = np.abs(y)

        self.transmission = np.zeros(wave.shape)

        for i in self.segmentlist:
            self._oneHexagon(wave, i)

        return self.transmission

    def _oneHexagon(self, wave, index):
        """ Draw one hexagon into the self.transmission array """

        y, x = self.get_coordinates(wave)

        ceny, cenx = self._hexCenter(index)

        y -= ceny
        x -= cenx
        absy = np.abs(y)

        w_rect = np.where(
            (np.abs(x) <= 0.5 * self.side) &
            (absy <= np.sqrt(3) / 2 * self.side)
        )
        w_left_tri = np.where(
            (x <= -0.5 * self.side) &
            (x >= -1 * self.side) &
            (absy <= (x + 1 * self.side) * np.sqrt(3))
        )
        w_right_tri = np.where(
            (x >= 0.5 * self.side) &
            (x <= 1 * self.side) &
            (absy <= (1 * self.side - x) * np.sqrt(3))
        )

        #val = np.sqrt(float(index)) if self._label_values else 1
        val = 1
        self.transmission[w_rect] = val
        self.transmission[w_left_tri] = val
        self.transmission[w_right_tri] = val


class NgonAperture(AnalyticOpticalElement):
    """ Defines an ideal N-gon pupil aperture.

    Parameters
    -----------
    name : string
        Descriptive name
    nsides : integer
        Number of sides. Default is 6.
    radius : float
        radius to the vertices, meters. Default is 1.
    rotation : float
        Rotation angle to first vertex, in degrees counterclockwise from the +X axis. Default is 0.
    """

    def __init__(self, name=None, nsides=6, radius=1, rotation=0., **kwargs):
        self.radius = radius
        self.nsides = nsides
        self.pupil_diam = 2 * self.radius  # for creating input wavefronts
        if name is None: name = "%d-gon, radius= %.1f m" % (self.nsides, self.radius)
        AnalyticOpticalElement.__init__(self, name=name, planetype=_PUPIL, rotation=rotation, **kwargs)

    def getPhasor(self, wave):
        """ Compute the transmission inside/outside of the occulter.
        """
        if not isinstance(wave, Wavefront):  # pragma: no cover
            raise ValueError("getPhasor must be called with a Wavefront to define the spacing")
        assert (wave.planetype != _IMAGE)
        y, x = self.get_coordinates(wave)

        phase = self.rotation * np.pi / 180
        vertices = np.zeros((self.nsides, 2), dtype=np.float64)
        for i in range(self.nsides):
            vertices[i] = [np.cos(i * 2 * np.pi / self.nsides + phase),
                           np.sin(i * 2 * np.pi / self.nsides + phase)]

        self.transmission = np.zeros(wave.shape)
        for row in range(wave.shape[0]):
            pts = np.asarray(list(zip(x[row], y[row])))
            #ok = matplotlib.nxutils.points_inside_poly(pts, vertices)
            ok = matplotlib.path.Path(vertices).contains_points(pts)  #, vertices)
            self.transmission[row][ok] = 1.0

        return self.transmission


class RectangleAperture(AnalyticOpticalElement):
    """ Defines an ideal rectangular pupil aperture

    Parameters
    ----------
    name : string
        Descriptive name
    width : float
        width of the rectangle, in meters. Default is 0.5
    height : float
        height of the rectangle, in meters. Default is 1.0
    rotation : float
        Rotation angle for 'width' axis. Default is 0.

    """

    def __init__(self, name=None, width=0.5, height=1.0, rotation=0.0, **kwargs):
        self.width = width
        self.height = height
        if name is None:
            name = "Rectangle, size= {s.width:.1f} m wide * {s.height:.1f} m high".format(s=self)
        AnalyticOpticalElement.__init__(self, name=name, planetype=_PUPIL, rotation=rotation, **kwargs)
        # for creating input wavefronts:
        self.pupil_diam = np.sqrt(self.height ** 2 + self.width ** 2)

    def getPhasor(self, wave):
        """ Compute the transmission inside/outside of the occulter.
        """
        if not isinstance(wave, Wavefront):  # pragma: no cover
            raise ValueError("getPhasor must be called with a Wavefront to define the spacing")
        assert (wave.planetype != _IMAGE)

#        y, x = wave.coordinates()
#
#        if self.rotation != 0:
#            angle = np.deg2rad(self.rotation)
#            xp = np.cos(angle) * x + np.sin(angle) * y
#            yp = -np.sin(angle) * x + np.cos(angle) * y
#
#            x = xp
#            y = yp
#
        y, x = self.get_coordinates(wave)

        w_outside = np.where(
            (abs(y) > (self.height / 2)) |
            (abs(x) > (self.width / 2))
        )
        del y
        del x

        self.transmission = np.ones(wave.shape)
        self.transmission[w_outside] = 0
        return self.transmission


class SquareAperture(RectangleAperture):
    """ Defines an ideal square pupil aperture

    Parameters
    ----------
    name : string
        Descriptive name
    size: float
        side length of the square, in meters. Default is 1.0
    rotation : float
        Rotation angle for the square. Default is 0.

    """

    def __init__(self, name=None, size=1.0, **kwargs):
        self._size = size
        if name is None:
            name = "Square, side length= %.1f m" % size * 2
        RectangleAperture.__init__(self, name=name, width=size, height=size, **kwargs)
        self.size = size
        self.pupil_diam = 2 * self.size  # for creating input wavefronts

    @property
    def size(self):
        return self._size

    @size.setter
    def size(self, value):
        self._size = value
        self.height = value
        self.width = value


class SecondaryObscuration(AnalyticOpticalElement):
    """ Defines the central obscuration of an on-axis telescope including secondary mirror and
    supports

    The number of supports is adjustable but they are always radially symmetric around the center.
    See AsymmetricSecondaryObscuration if you need more flexibility.

    Parameters
    ----------
    secondary_radius : float
        Radius of the circular secondary obscuration. Default 0.5 m
    n_supports : int
        Number of secondary mirror supports ("spiders"). These will be
        spaced equally around a circle.  Default is 4.
    support_width : float
        Width of each support, in meters. Default is 0.01 m = 1 cm.
    support_angle_offset : float
        Angular offset, in degrees, of the first secondary support from the X axis.

    """

    def __init__(self, name=None, secondary_radius=0.5, n_supports=4, support_width=0.01,
                 support_angle_offset=0.0, **kwargs):
        if name is None:
            name = "Secondary Obscuration with {0} supports".format(n_supports)
        AnalyticOpticalElement.__init__(self, name=name, planetype=_PUPIL, **kwargs)
        self.secondary_radius = secondary_radius
        self.n_supports = n_supports
        self.support_width = support_width
        self.support_angle_offset = support_angle_offset

        # for creating input wavefronts if this is the first optic in a opticalsystem:
        self.pupil_diam = 4 * self.secondary_radius

    def getPhasor(self, wave):
        """ Compute the transmission inside/outside of the obscuration
        """
        if not isinstance(wave, Wavefront):  # pragma: no cover
            raise ValueError("getPhasor must be called with a Wavefront to define the spacing")
        assert (wave.planetype != _IMAGE)

        self.transmission = np.ones(wave.shape)

        y, x = self.get_coordinates(wave)
        r = np.sqrt(x ** 2 + y ** 2)  #* wave.pixelscale

        self.transmission[r < self.secondary_radius] = 0

        for i in range(self.n_supports):
            angle = 2 * np.pi / self.n_supports * i + np.deg2rad(self.support_angle_offset)

            # calculate rotated x' and y' coordinates after rotation by that angle.
            xp = np.cos(angle) * x + np.sin(angle) * y
            yp = -np.sin(angle) * x + np.cos(angle) * y

            self.transmission[(xp > 0) & (np.abs(yp) < self.support_width / 2)] = 0

            # TODO check here for if there are no pixels marked because the spider is too thin.
            # In that case use a grey scale approximation

        return self.transmission


class AsymmetricSecondaryObscuration(SecondaryObscuration):
    """ Defines a central obscuration with one or more supports which can be oriented at
    arbitrary angles around the primary mirror, a la the three supports of JWST

    This also allows for secondary supports that do not intersect with
    the primary mirror center; use the support_offset_x and support_offset_y parameters
    to apply offsets relative to the center for the origin of each strut.

    Parameters
    ----------
    secondary_radius : float
        Radius of the circular secondary obscuration. Default 0.5 m
    support_angle : ndarray or list of floats
        The angle measured counterclockwise from +Y for each support
    support_width : float, or list of floats
        if scalar, gives the width for all support struts
        if a list, gives separately the width for each support strut independently.
        Widths in meters. Default is 0.01 m = 1 cm.
    support_offset_x : float, or list of floats.
        Offset in the X direction of the start point for each support.
        if scalar, applies to all supports; if a list, gives a separate offset for each.
    support_offset_y : float, or list of floats.
        Offset in the Y direction of the start point for each support.
        if scalar, applies to all supports; if a list, gives a separate offset for each.
    """

    def __init__(self, support_angle=(0, 90, 240), support_width=0.01,
            support_offset_x=0.0, support_offset_y=0.0, **kwargs):
        SecondaryObscuration.__init__(self, n_supports=len(support_angle), **kwargs)

        self.support_angle = np.asarray(support_angle)

        if np.isscalar(support_width):
            support_width = np.zeros(len(support_angle)) + support_width
        self.support_width = support_width

        if np.isscalar(support_offset_x):
            support_offset_x = np.zeros(len(support_angle)) + support_offset_x
        self.support_offset_x = support_offset_x

        if np.isscalar(support_offset_y):
            support_offset_y = np.zeros(len(support_angle)) + support_offset_y
        self.support_offset_y = support_offset_y


    def getPhasor(self, wave):
        """ Compute the transmission inside/outside of the obscuration
        """
        if not isinstance(wave, Wavefront):  # pragma: no cover
            raise ValueError("getPhasor must be called with a Wavefront to define the spacing")
        assert (wave.planetype != _IMAGE)

        self.transmission = np.ones(wave.shape)

        y, x = self.get_coordinates(wave)
        r = np.sqrt(x ** 2 + y ** 2)  #* wave.pixelscale

        self.transmission[r < self.secondary_radius] = 0

        for angle_deg, width, offset_x, offset_y in zip(self.support_angle,
                self.support_width, self.support_offset_x, self.support_offset_y):
            angle = np.deg2rad(angle_deg + 90)  # 90 deg offset is to start from the +Y direction

            # calculate rotated x' and y' coordinates after rotation by that angle.
            # and application of offset
            xp =  np.cos(angle) * (x-offset_x) + np.sin(angle) * (y-offset_y)
            yp = -np.sin(angle) * (x-offset_x) + np.cos(angle) * (y-offset_y)

            self.transmission[(xp > 0) & (np.abs(yp) < width / 2)] = 0

            # TODO check here for if there are no pixels marked because the spider is too thin.
            # In that case use a grey scale approximation

        return self.transmission


class ThinLens(CircularAperture):
    """ An idealized thin lens, implemented as a Zernike defocus term.

    Parameters
    -------------
    nwaves : float
        The number of waves of defocus, peak to valley. May be positive or negative.
        This is applied as a normalization over an area defined by the circumscribing circle
        of the input wavefront. That is, there will be nwaves defocus peak-to-valley
        over the region of the pupil that has nonzero input intensity.
    reference_wavelength : float
        Wavelength, in meters, at which that number of waves of defocus is specified.
    radius : float
        Pupil radius, in meters, over which the Zernike defocus term should be computed
        such that rho = 1 at r = `radius`.
    """

    def __init__(self, name='Thin lens', nwaves=4.0, reference_wavelength=2e-6,
                 radius=None, **kwargs):
        self.reference_wavelength = reference_wavelength
        self.nwaves = nwaves
        self.max_phase_delay = reference_wavelength * nwaves
        CircularAperture.__init__(self, name=name, radius=radius, **kwargs)

    def getPhasor(self, wave):
        y, x = self.get_coordinates(wave)
        r = np.sqrt(x ** 2 + y ** 2)
        r_norm = r / self.radius

        # the thin lens, being circular, is implicitly also a circular aperture:
        aperture_intensity = CircularAperture.getPhasor(self, wave)

        # don't forget the factor of 0.5 to make the scaling factor apply as peak-to-valley
        # rather than center-to-peak
        defocus_zernike = ((2 * r_norm ** 2 - 1) *
                           (0.5 * self.nwaves * self.reference_wavelength / wave.wavelength))

        lens_phasor = aperture_intensity* np.exp(1.j * 2 * np.pi * defocus_zernike * aperture_intensity)

        return lens_phasor


class GaussianAperture(AnalyticOpticalElement):
    """ Defines an ideal Gaussian apodized pupil aperture,
    or at least as much of one as can be fit into a finite-sized
    array

    The Gaussian's width must be set with either the fwhm or w parameters.

    Note that this makes an optic whose electric *field amplitude*
    transmission is the specified Gaussian; thus the intensity
    transmission will be the square of that Gaussian.


    Parameters
    ----------
    name : string
        Descriptive name
    fwhm : float, optional.
        Full width at half maximum for the Gaussian, in meters.
    w : float, optional
        Beam width parameter, equal to fwhm/(2*sqrt(ln(2))).
    pupil_diam : float, optional
        default pupil diameter for cases when it is not otherwise
        specified (e.g. displaying the optic by itself.) Default
        value is 3x the FWHM.

    """
    def __init__(self, name=None, fwhm=None, w=None, pupil_diam=None, **kwargs):
        if fwhm is None and w is None:
            raise ValueError("Either the fwhm or w parameter must be set.")
        elif w is not None:
            self.w = float(w)
        elif fwhm is not None:
            self.w = float(fwhm)/(2*np.sqrt(np.log(2)))

        if pupil_diam is None:
            pupil_diam = 3 * self.fwhm # for creating input wavefronts
        self.pupil_diam = pupil_diam
        if name is None: name = "Gaussian aperture with fwhm ={0}".format(self.fwhm)
        AnalyticOpticalElement.__init__(self, name=name, planetype=_PUPIL, **kwargs)

    @property
    def fwhm(self):
        return self.w*(2*np.sqrt(np.log(2)))

    def getPhasor(self, wave):
        """ Compute the transmission inside/outside of the aperture.
        """
        if not isinstance(wave, Wavefront):  # pragma: no cover
            raise ValueError("getPhasor must be called with a Wavefront to define the spacing")
        y, x = self.get_coordinates(wave)

        r = np.sqrt(x**2+y**2)

        transmission = np.exp( (- (r/self.w)**2))

        return transmission


#------ generic analytic optics ------

class CompoundAnalyticOptic(AnalyticOpticalElement):
    """ Define a compound analytic optical element made up of the combination
    of two or more individual optical elements.

    This is just a convenience routine for semantic organization of optics.
    It can be useful to keep the list of optical planes cleaner, but
    you can certainly just add a whole bunch of planes all in a row without
    using this class to group them.

    All optics should be of the same plane type (pupil or image); propagation between
    different optics contained inside one compound is not supported.

    Parameters
    ----------
    opticslist : list
        A list of AnalyticOpticalElements to be merged together.

    """

    def _validate_only_analytic_optics(self, optics_list):
        for optic in optics_list:
            if isinstance(optic, AnalyticOpticalElement):
                continue  # analytic elements are allowed
            elif isinstance(optic, InverseTransmission):
                if isinstance(optic.uninverted_optic, AnalyticOpticalElement):
                    continue  # inverted elements are allowed, as long as they're analytic elements
                else:
                    return False  # inverted non-analytic elements aren't allowed, skip the rest
            else:
                return False  # no other types allowed, skip the rest of the list
        return True

    def __init__(self, opticslist=None, name="unnamed", verbose=True, **kwargs):
        if opticslist is None:
            raise ValueError("Missing required opticslist argument to CompoundAnalyticOptic")
        AnalyticOpticalElement.__init__(self, name=name, verbose=verbose, **kwargs)

        #self.operation = operation
        self.opticslist = []
        self._default_display_size = 3
        self.planetype = None

        for optic in opticslist:
            if not self._validate_only_analytic_optics(opticslist):
                raise ValueError("Supplied optics list to CompoundAnalyticOptic can "
                                 "only contain AnalyticOptics")
            else:
                # if we are adding the first optic in the list, check what type of optical plane
                # it has
                # for subsequent optics, validate they have the same type
                if len(self.opticslist) == 0:
                    self.planetype = optic.planetype
                elif (self.planetype != optic.planetype and self.planetype != PlaneType.unspecified and
                        optic.planetype != PlaneType.unspecified):
                    raise ValueError("Cannot mix image plane and pupil plane optics in "
                                     "the same CompoundAnalyticOptic")

                self.opticslist.append(optic)
                if hasattr(optic, '_default_display_size'):
                    self._default_display_size = max(self._default_display_size,
                                                     optic._default_display_size)

        if self.planetype == _PUPIL:
            if all([hasattr(o, 'pupil_diam') for o in self.opticslist]):
                self.pupil_diam = np.asarray([o.pupil_diam for o in self.opticslist]).max()

    def getPhasor(self, wave):
        phasor = np.ones(wave.shape, dtype=np.complex)
        for optic in self.opticslist:
            nextphasor = optic.getPhasor(wave)
            phasor *= nextphasor
        return phasor<|MERGE_RESOLUTION|>--- conflicted
+++ resolved
@@ -7,11 +7,8 @@
 import astropy.io.fits as fits
 
 from . import utils
-<<<<<<< HEAD
 from . import geometry
-=======
 from .version import version
->>>>>>> 8b6d6339
 
 import logging
 import collections
