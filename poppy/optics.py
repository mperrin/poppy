from __future__ import (absolute_import, division, print_function, unicode_literals)
import numpy as np
import matplotlib.pyplot as plt
import scipy.special
import scipy.ndimage.interpolation
import matplotlib
import astropy.io.fits as fits
import warnings

from . import utils
from .version import version
from . import geometry

import logging
import collections

_log = logging.getLogger('poppy')

from poppy import zernike
from .poppy_core import OpticalElement, Wavefront, PlaneType, _PUPIL, _IMAGE, _RADIANStoARCSEC

__all__ = ['AnalyticOpticalElement', 'ScalarTransmission', 'InverseTransmission',
           'BandLimitedCoron', 'IdealFQPM', 'RectangularFieldStop', 'SquareFieldStop',
           'AnnularFieldStop',
           'CircularOcculter', 'BarOcculter', 'FQPM_FFT_aligner',  'CircularAperture',
           'HexagonAperture', 'MultiHexagonAperture', 'NgonAperture', 'RectangleAperture',
           'SquareAperture', 'SecondaryObscuration', 'AsymmetricSecondaryObscuration',
           'ThinLens', 'GaussianAperture', 'CompoundAnalyticOptic']


# ------ Generic Analytic elements -----

class AnalyticOpticalElement(OpticalElement):
    """ Defines an abstract analytic optical element, i.e. one definable by
        some formula rather than by an input OPD or pupil file.

        This class is useless on its own; instead use its various subclasses
        that implement appropriate get_opd and/or get_transmission functions.
        It exists mostly to provide some behaviors & initialization common to
        all analytic optical elements.

        Parameters
        ----------
        name, verbose, oversample, planetype : various
            Same as for OpticalElement
        transmission, opd : string
            These are *not allowed* for Analytic optical elements, and this class will raise an
            error if you try to set one.
        shift_x, shift_y : Optional floats
            Translations of this optic, given in meters relative to the optical
            axis.
        rotation : Optional float
            Rotation of the optic around its center, given in degrees
            counterclockwise.  Note that if you apply both shift and rotation,
            the optic rotates around its own center, rather than the optical
            axis.

    """

    def __init__(self, shift_x=None, shift_y=None, rotation=None, **kwargs):
        OpticalElement.__init__(self, **kwargs)

        if shift_x is not None: self.shift_x = shift_x
        if shift_y is not None: self.shift_y = shift_y
        if rotation is not None: self.rotation = rotation

        #self.shape = None  # no explicit shape required
        self.pixelscale = None

    @property
    def shape(self):  # Analytic elements don't have shape
        return None

    def __str__(self):
        if self.planetype == _PUPIL:
            return "Pupil plane: %s (Analytic)" % (self.name)
        elif self.planetype == _IMAGE:
            return "Image plane: %s (Analytic)" % (self.name)
        else:
            return "Optic: " + self.name

    # The following two functions should be replaced by derived subclasses 
    # but we provide a default of perfect transmission and zero OPD.
    # Each must return something which is a numpy ndarray.
    def get_opd(self, wave):
        return np.zeros(wave.shape)

    def get_transmission(self, wave):
        """ Note that this is the **amplitude** transmission, not the
        total intensity transmission. """
        return np.ones(wave.shape)

    def get_phasor(self, wave):
        """ Compute a complex phasor from an OPD, given a wavelength.

        The returned value should be the complex phasor array as appropriate for
        multiplying by the wavefront amplitude.

        Parameters
        ----------
        wave : float or obj
            either a scalar wavelength or a Wavefront object

        """
        if isinstance(wave, Wavefront):
            wavelength=wave.wavelength
        else:
            wavelength=wave
        scale = 2. * np.pi / wavelength

        return self.get_transmission(wave) * np.exp (1.j * self.get_opd(wave) * scale)

    def getPhasor(self,wave):
        warnings.warn("getPhasor is deprecated; use get_phasor instead", DeprecationWarning)
        return self.get_phasor(wave)

    def sample(self, wavelength=2e-6, npix=512, grid_size=None, what='amplitude',
               return_scale=False, phase_unit='waves'):
        """ Sample the Analytic Optic onto a grid and return the array

        Parameters
        ----------
        wavelength : float
            Wavelength in meters.
        npix : integer
            Number of pixels for sampling the array
        grid_size : float
            Field of view grid size (diameter) for sampling the optic, in meters for
            pupil plane optics and arcseconds for image planes. Default value is
            taken from the optic's properties, if defined. Otherwise defaults to
            6.5 meters or 2 arcseconds depending on plane.
        what : string
            What to return: optic 'amplitude' transmission, 'intensity' transmission,
            'phase', or 'opd'.  Note that optical path difference, OPD, is given in meters.
        phase_unit : string
            Unit for returned phase array IF what=='phase'. One of 'radians', 'waves', 'meters'.
            ('meters' option is deprecated; use what='opd' instead.)
        return_scale : float
            if True, will return a tuple containing the desired array and a float giving the
            pixel scale.
        """
        if self.planetype != _IMAGE:
            if grid_size is not None:
                diam = grid_size
            elif hasattr(self, 'pupil_diam'):
                diam = self.pupil_diam
            else:
                diam = 6.5  # meters
            w = Wavefront(wavelength=wavelength, npix=npix, diam=diam)
            pixel_scale = diam / npix

        else:

            if grid_size is not None:
                fov = grid_size
            elif hasattr(self, '_default_display_size'):
                fov = self._default_display_size
            else:
                fov = 4
            pixel_scale = fov / npix
            w = Wavefront(wavelength=wavelength, npix=npix, pixelscale=pixel_scale)

        _log.info("Computing {0} for {1} sampled onto {2} pixel grid".format(what, self.name, npix))
        if what == 'amplitude':
            output_array =  self.get_transmission(w)
        elif what == 'intensity':
            output_array = self.get_transmission(w)**2
        elif what == 'phase':
            if phase_unit == 'radians':
                output_array = np.angle(phasor) * 2 * np.pi / wavelength
            elif phase_unit == 'waves':
                output_array = self.get_opd(w) / wavelength
            elif phase_unit == 'meters':
                warnings.warn("'phase_unit' parameter has been deprecated. Use what='opd' instead.", category=DeprecationWarning)
                output_array = self.get_opd(w)
            else:
                warnings.warn("'phase_unit' parameter has been deprecated. Use what='opd' instead.", category=DeprecationWarning)
                raise ValueError('Invalid/unknown phase_unit: {}. Must be one of '
                                 '[radians, waves, meters]'.format(phase_unit))
        elif what == 'opd':
            output_array = self.get_opd(w)
        elif what == 'complex':
            output_array = self.get_phasor(w)
        else:
            raise ValueError('Invalid/unknown what to sample: {}. Must be one of '
                             '[amplitude, intensity, phase, opd, complex]'.format(what))

        if return_scale:
            return output_array, pixel_scale
        else:
            return output_array


    def display(self, nrows=1, row=1, wavelength=2e-6, npix=512, grid_size=None, **kwargs):
        """Display an Analytic optic by first computing it onto a grid...

        Parameters
        ----------
        wavelength : float
            Wavelength to evaluate this optic's properties at
        npix : int
            Number of pixels to use when sampling the analytic optical element.
        grid_size : float
            Diameter of the grid on which to sample this optic in
            meters (for pupil planes) or arcseconds (for image planes)
        what : str
            What to display: 'intensity', 'phase', 'opd', or 'both' which
            shows intensity and phase.
        ax : matplotlib.Axes instance
            Axes to display into
        nrows, row : integers
            # of rows and row index for subplot display
        crosshairs : bool
            Display crosshairs indicating the center?
        colorbar : bool
            Show colorbar?
        colorbar_orientation : bool
            Desired orientation, horizontal or vertical?
            Default is horizontal if only 1 row of plots, else vertical
        opd_vmax : float
            Max value for OPD image display, in meters.
        title : string
            Plot label
        """

        _log.debug("Displaying " + self.name)
        amplitude, pixelscale = self.sample(wavelength=wavelength, npix=npix, what='amplitude',
                                         grid_size=grid_size, return_scale=True)
        opd, pixelscale = self.sample(wavelength=wavelength, npix=npix, what='opd',
                                         grid_size=grid_size, return_scale=True)


        # temporarily set attributes appropriately as if this were a regular OpticalElement
        self.amplitude = amplitude
        self.opd = opd
        self.pixelscale = pixelscale

        #then call parent class display
        returnvalue = OpticalElement.display(self, nrows=nrows, row=row, **kwargs)

        # now un-set all the temporary attributes back, since this is analytic and
        # these are unneeded
        self.pixelscale = None
        self.opd = None
        self.amplitude = None
        return returnvalue

    def toFITS(self, outname=None, what='amplitude', wavelength=2e-6, npix=512, **kwargs):
        """ Save an analytic optic computed onto a grid to a FITS file

        The FITS file is returned to the calling function, and may optionally be
        saved directly to disk.

        Parameters
        ------------
        what : string
            What quantity to save. See the sample function of this class
        wavelength : float
            Wavelength in meters.
        npix : integer
            Number of pixels.
        outname : string, optional
            Filename to write out a FITS file to disk

        See the sample() function for additional optional parameters.

        """

        kwargs['return_scale'] = True

        output_array, pixelscale = self.sample(wavelength=wavelength, npix=npix, what=what,
                                               **kwargs)
        phdu = fits.PrimaryHDU(output_array)
        phdu.header['OPTIC'] = (self.name, "Descriptive name of this optic")
        phdu.header['NAME'] = self.name
        phdu.header['SOURCE'] = 'Computed with POPPY'
        phdu.header['VERSION'] = (version, "software version of POPPY")
        phdu.header['CONTENTS'] = what
        phdu.header['PLANETYP'] = (self.planetype.value, "0=unspecified, 1=pupil, 2=image, 3=detector, 4=rot")
        if self.planetype==_IMAGE:
            phdu.header['PIXSCALE'] = (pixelscale, 'Image plane pixel scale in arcsec/pix')
        else:
            phdu.header['PUPLSCAL'] = (pixelscale, 'Pupil plane pixel scale in meter/pix')



        if hasattr(self, 'shift_x'):  phdu.header['SHIFTX'] = (self.shift_x, "X axis shift of input optic")
        if hasattr(self, 'shift_y'):  phdu.header['SHIFTY'] = (self.shift_y, "Y axis shift of input optic")
        if hasattr(self, 'rotation'): phdu.header['ROTATION'] = (self.rotation, "Rotation of input optic, in deg")


        hdul = fits.HDUList(hdus=[phdu])

        if outname is not None:
            phdu.writeto(outname, clobber=True)
            _log.info("Output written to " + outname)

        return hdul

    def get_coordinates(self, wave):
        """Get coordinates of this optic, optionally including shifts

        Method: Calls the supplied wave object's coordinates() method,
        then checks for the existence of the following attributes:
        "shift_x", "shift_y", "rotation"
        If any of them are present, then the coordinates are modified accordingly.

        Shifts are given in meters for pupil optics and arcseconds for image
        optics.
        """

        y, x = wave.coordinates()
        if hasattr(self, "shift_x"):
            x-= float(self.shift_x)
        if hasattr(self, "shift_y"):
            y-= float(self.shift_y)
        if hasattr(self, "rotation"):
            angle = np.deg2rad(self.rotation)
            xp = np.cos(angle) * x + np.sin(angle) * y
            yp = -np.sin(angle) * x + np.cos(angle) * y

            x = xp
            y = yp

        return y,x

    #PEP8 compliant aliases; the old names will later be deprecated
    to_fits = toFITS


class ScalarTransmission(AnalyticOpticalElement):
    """ Uniform transmission between 0 and 1.0 in intensity.

    Either a null optic (empty plane) or some perfect ND filter...
    But most commonly this is just used as a null optic placeholder """

    def __init__(self, name=None, transmission=1.0, **kwargs):
        if name is None:
            name = ("-empty-" if transmission == 1.0 else
                    "Scalar Transmission of {0}".format(transmission))
        AnalyticOpticalElement.__init__(self, name=name, **kwargs)
        self.transmission = float(transmission)

    def get_transmission(self, wave):
        res = np.empty(wave.shape)
        res.fill(self.transmission)
        return res


class InverseTransmission(OpticalElement):
    """ Given any arbitrary OpticalElement with transmission T(x,y)
    return the inverse transmission 1 - T(x,y)

    This is a useful ingredient in the SemiAnalyticCoronagraph algorithm.
    """

    def __init__(self, optic=None):
        if optic is None or not hasattr(optic, 'get_transmission'):
            raise ValueError("Need to supply an valid optic to invert!")
        self.uninverted_optic = optic
        self.name = "1 - " + optic.name
        self.planetype = optic.planetype
        self.pixelscale = optic.pixelscale
        self.oversample = optic.oversample

    @property
    def shape(self): # override parent class shape function
        return self.uninverted_optic.shape

    def get_transmission(self, wave):
        return 1 - self.uninverted_optic.get_transmission(wave)

    def get_opd(self, wave):
        return self.uninverted_optic.get_opd(wave)


#------ Analytic Image Plane elements (coordinates in arcsec) -----

class AnalyticImagePlaneElement(AnalyticOpticalElement):
    """ Parent virtual class for AnalyticOptics which are
    dimensioned in angular units such as arcseconds, rather
    than physical length units such as meters.
    """
    def __init__(self, name='Generic image plane optic', *args, **kwargs):
        AnalyticOpticalElement.__init__(self, name=name, planetype=_IMAGE, *args, **kwargs)


class BandLimitedCoron(AnalyticImagePlaneElement):
    """ Defines an ideal band limited coronagraph occulting mask.


        Parameters
        ----------
        name : string
            Descriptive name
        kind : string
            Either 'circular' or 'linear'. The linear ones are custom shaped to NIRCAM's design
            with flat bits on either side of the linear tapered bit.
            Also includes options 'nircamcircular' and 'nircamwedge' specialized for the
            JWST NIRCam occulters, including the off-axis ND acq spots and the changing
            width of the wedge occulter.
        sigma : float
            The numerical size parameter, as specified in Krist et al. 2009 SPIE
        wavelength : float
            Wavelength this BLC is optimized for, only for the linear ones.

    """
    allowable_kinds = ['circular', 'linear']
    """ Allowable types of BLC supported by this class"""

    def __init__(self, name="unnamed BLC", kind='circular', sigma=1, wavelength=None, **kwargs):
        AnalyticImagePlaneElement.__init__(self, name=name, **kwargs)

        self.kind = kind.lower()  # either circular or linear
        if self.kind in ['nircamwedge', 'nircamcircular']:
            import warnings
            warnings.warn('JWST NIRCam specific functionality in poppy.BandLimitedCoron is moving to '+
                    'webbpsf.NIRCam_BandLimitedCoron. The "nircamwedge" and "nircamcircular" options '+
                    'in poppy will be removed in a future version of poppy.', DeprecationWarning)
        elif self.kind not in self.allowable_kinds:  #['circular', 'linear', 'nircamwedge', 'nircamcircular']:
            raise ValueError("Invalid value for kind of BLC: " + self.kind)
        self.sigma = float(sigma)  # size parameter. See section 2.1 of Krist et al. SPIE 2007, 2009
        if wavelength is not None:
            self.wavelength = float(wavelength)  # wavelength, for selecting the
                                                 # linear wedge option only
        self._default_display_size = 20.  # default size for onscreen display, sized for NIRCam

    def get_transmission(self, wave):
        """ Compute the amplitude transmission appropriate for a BLC for some given pixel spacing
        corresponding to the supplied Wavefront.

        Based on the Krist et al. SPIE paper on NIRCam coronagraph design

        Note that the equations in Krist et al specify the intensity transmission of the occulter,
        but what we want to return here is the amplitude transmittance. That is the square root
        of the intensity, of course, so the equations as implemented here all differ from those
        written in Krist's SPIE paper by lacking an exponential factor of 2. Thanks to John Krist
        for pointing this out.

        """
        if not isinstance(wave, Wavefront):  # pragma: no cover
            raise ValueError("BLC get_transmission must be called with a Wavefront to define the spacing")
        assert (wave.planetype == _IMAGE)

        y, x = self.get_coordinates(wave)
        if self.kind == 'circular':
            # larger sigma implies narrower peak? TBD verify if this is correct
            #
            r = np.sqrt(x ** 2 + y ** 2)
            sigmar = self.sigma * r
            sigmar.clip(np.finfo(sigmar.dtype).tiny, out=sigmar)  # avoid divide by zero -> NaNs

            self.transmission = (1 - (2 * scipy.special.jn(1, sigmar) / sigmar) ** 2)
            self.transmission[r==0] = 0   # special case center point (value based on L'Hopital's rule)
        elif self.kind == 'nircamcircular':
            # larger sigma implies narrower peak? TBD verify if this is correct
            #
            r = np.sqrt(x ** 2 + y ** 2)
            sigmar = self.sigma * r
            sigmar.clip(np.finfo(sigmar.dtype).tiny, out=sigmar)  # avoid divide by zero -> NaNs
            self.transmission = (1 - (2 * scipy.special.jn(1, sigmar) / sigmar) ** 2)

            # add in the ND squares. Note the positions are not exactly the same in the two wedges.
            # See the figures  in Krist et al. of how the 6 ND squares are spaced among the 5
            # corongraph regions
            # Also add in the opaque border of the coronagraph mask holder.
            if self.sigma > 4:
                # MASK210R has one in the corner and one half in the other corner
                wnd = np.where(
                    (y > 5) &
                    (
                        ((x < -5) & (x > -10)) |
                        ((x > 7.5) & (x < 12.5))
                    )
                )
                wborder = np.where((np.abs(y) > 10) | (x < -10))  # left end of mask holder
            else:
                # the others have two halves on in each corner.
                wnd = np.where(
                    (y > 5) &
                    (np.abs(x) > 7.5) &
                    (np.abs(x) < 12.5)
                )
                wborder = np.where(np.abs(y) > 10)

            self.transmission[wnd] = np.sqrt(1e-3)
            self.transmission[wborder] = 0
            self.transmission[r==0] = 0   # special case center point (value based on L'Hopital's rule)
        elif self.kind == 'linear':
            #raise(NotImplemented("Generic linear not implemented"))
            sigmar = self.sigma * np.abs(y)
            sigmar.clip(np.finfo(sigmar.dtype).tiny, out=sigmar)  # avoid divide by zero -> NaNs
            self.transmission = (1 - (np.sin(sigmar) / sigmar) ** 2)
        elif self.kind == 'nircamwedge':
            # This is hard-coded to the wedge-plus-flat-regions shape for NIRCAM

            # we want a scale factor that goes from 2 to 6 with 1/5th of it as a fixed part on
            # either end
            #scalefact = np.linspace(1,7, x.shape[1]).clip(2,6)

            # the scale fact should depent on X coord in arcsec, scaling across a 20 arcsec FOV.
            # map flat regions to 2.5 arcsec each?
            # map -7.5 to 2, +7.5 to 6. slope is 4/15, offset is +9.5
            scalefact = (2 + (-x + 7.5) * 4 / 15).clip(2, 6)

            #scalefact *= self.sigma / 2 #;2.2513
            #scalefact *= 2.2513
            #scalefact.shape = (1, x.shape[1])
            # This does not work - shape appears to be curved not linear.
            # This is NOT a linear relationship. See calc_blc_wedge in test_poppy.

            if np.abs(self.wavelength - 2.1e-6) < 0.1e-6:
                polyfitcoeffs = np.array([2.01210737e-04, -7.18758337e-03, 1.12381516e-01,
                                          -1.00877701e+00, 5.72538509e+00, -2.12943497e+01,
                                          5.18745152e+01, -7.97815606e+01, 7.02728734e+01])
            elif np.abs(self.wavelength - 4.6e-6) < 0.1e-6:
                polyfitcoeffs = np.array([9.16195583e-05, -3.27354831e-03, 5.11960734e-02,
                                          -4.59674047e-01, 2.60963397e+00, -9.70881273e+00,
                                          2.36585911e+01, -3.63978587e+01, 3.20703511e+01])
            else:
                raise NotImplemented("No defined NIRCam wedge BLC mask for that wavelength?  ")

            sigmas = scipy.poly1d(polyfitcoeffs)(scalefact)

            sigmar = sigmas * np.abs(y)
            sigmar.clip(np.finfo(sigmar.dtype).tiny, out=sigmar)  # avoid divide by zero -> NaNs
            self.transmission = (1 - (np.sin(sigmar) / sigmar) ** 2)
            # the bar should truncate at +- 10 arcsec:
            woutside = np.where(np.abs(x) > 10)
            self.transmission[woutside] = 1.0

            # add in the ND squares. Note the positions are not exactly the same in the two wedges.
            # See the figures in Krist et al. of how the 6 ND squares are spaced among the 5
            # corongraph regions. Also add in the opaque border of the coronagraph mask holder.
            if np.abs(self.wavelength - 2.1e-6) < 0.1e-6:
                # half ND square on each side
                wnd = np.where(
                    (y > 5) &
                    (
                        ((x < -5) & (x > -10)) |
                        ((x > 7.5) & (x < 12.5))
                    )
                )
                wborder = np.where(np.abs(y) > 10)
            elif np.abs(self.wavelength - 4.6e-6) < 0.1e-6:
                wnd = np.where(
                    (y > 5) &
                    (
                        ((x < -7.5) & (x > -12.5)) |
                        (x > 5)
                    )
                )
                wborder = np.where((np.abs(y) > 10) | (x > 10))  # right end of mask holder

            self.transmission[wnd] = np.sqrt(1e-3)
            self.transmission[wborder] = 0

        if not np.isfinite(self.transmission.sum()):
            #stop()
            _log.warn("There are NaNs in the BLC mask - correcting to zero. (DEBUG LATER?)")
            self.transmission[np.where(np.isfinite(self.transmission) == False)] = 0
        return self.transmission


class IdealFQPM(AnalyticImagePlaneElement):
    """ Defines an ideal 4-quadrant phase mask coronagraph, with its retardance
    set perfectly to 0.5 waves at one specific wavelength and varying linearly on
    either side of that.  "Ideal" in the sense of ignoring chromatic effects other
    than just the direct scaling of the wavelength.

    Parameters
    ----------
    name : string
        Descriptive name
    wavelength : float
        Wavelength in meters for which the FQPM was designed, and at which there
        is exactly 1/2 a wave of retardance.

    """

    def __init__(self, name="unnamed FQPM ", wavelength=10.65e-6, **kwargs):
        AnalyticImagePlaneElement.__init__(self, **kwargs)
        self.name = name

        self.central_wavelength = wavelength

    def get_opd(self, wave):
        """ Compute the OPD appropriate for a 4QPM for some given pixel spacing
        corresponding to the supplied Wavefront
        """

        if not isinstance(wave, Wavefront):  # pragma: no cover
            raise ValueError("4QPM get_opd must be called with a Wavefront to define the spacing")
        assert (wave.planetype == _IMAGE)

        # TODO this computation could be sped up a lot w/ optimzations
        phase = np.empty(wave.shape)
        n0 = wave.shape[0] / 2
        n0 = int(round(n0))
        phase[:n0, :n0] = 0.5
        phase[n0:, n0:] = 0.5
        phase[n0:, :n0] = 0
        phase[:n0, n0:] = 0

        return phase * self.central_wavelength


class RectangularFieldStop(AnalyticImagePlaneElement):
    """ Defines an ideal rectangular field stop

    Parameters
    ----------
    name : string
        Descriptive name
    width, height: float
        Size of the field stop, in arcseconds. Default 0.5 width, height 5.
    """

    def __init__(self, name="unnamed field stop", width=0.5, height=5.0, **kwargs):
        AnalyticImagePlaneElement.__init__(self, **kwargs)
        self.name = name
        self.width = float(width)  # width of square stop in arcseconds.
        self.height = float(height)  # height of square stop in arcseconds.
        self._default_display_size = max(height, width) * 1.2

    def get_transmission(self, wave):
        """ Compute the transmission inside/outside of the field stop.
        """
        if not isinstance(wave, Wavefront):  # pragma: no cover
            raise ValueError("IdealFieldStop get_transmission must be called with a Wavefront "
                             "to define the spacing")
        assert (wave.planetype == _IMAGE)

#        y, x = wave.coordinates()
#        xnew = x * np.cos(np.deg2rad(self.angle)) + y * np.sin(np.deg2rad(self.angle))
#        ynew = -x * np.sin(np.deg2rad(self.angle)) + y * np.cos(np.deg2rad(self.angle))
#        x, y = xnew, ynew
        y, x = self.get_coordinates(wave)

        w_outside = np.where(
            (abs(y) > (self.height / 2)) |
            (abs(x) > (self.width / 2))
        )
        del x  # for large arrays, cleanup very promptly, before allocating self.transmission
        del y
        self.transmission = np.ones(wave.shape)
        self.transmission[w_outside] = 0

        return self.transmission


class SquareFieldStop(RectangularFieldStop):
    """ Defines an ideal square field stop

    Parameters
    ----------
    name : string
        Descriptive name
    size : float
        Size of the field stop, in arcseconds. Default 20.
    """

    def __init__(self, name="unnamed field stop", size=20., **kwargs):
        RectangularFieldStop.__init__(self, width=size, height=size, **kwargs)
        self.name = name
        self.height = self.width
        self._default_display_size = size * 1.2


class AnnularFieldStop(AnalyticImagePlaneElement):
    """ Defines a circular field stop with an (optional) opaque circular center region

    Parameters
    ------------
    name : string
        Descriptive name
    radius_inner : float
        Radius of the central opaque region, in arcseconds. Default is 0.0 (no central opaque spot)
    radius_outer : float
        Radius of the circular field stop outer edge. Default is 10. Set to 0.0 for no outer edge.
    """
    def __init__(self, name="unnamed annular field stop", radius_inner=0.0, radius_outer=1.0, **kwargs):
        AnalyticImagePlaneElement.__init__(self, **kwargs)
        self.name = name
        self.radius_inner = radius_inner  # radius of circular occulter in arcseconds.
        self.radius_outer = radius_outer  # radius of circular field stop in arcseconds.
        self._default_display_size = 10 #radius_outer

    def get_transmission(self, wave):
        """ Compute the transmission inside/outside of the field stop.
        """
        if not isinstance(wave, Wavefront):  # pragma: no cover
            raise ValueError("get_transmission must be called with a Wavefront to define the spacing")
        assert (wave.planetype == _IMAGE)

        y, x = self.get_coordinates(wave)
        r = np.sqrt(x ** 2 + y ** 2)  #* wave.pixelscale
        
        pxscl = x[0,1]-x[0,0]
        ypix=y/pxscl  # The filled_circle_aa code and in particular pxwt doesn't seem reliable with pixel scale <1
        xpix=x/pxscl

        if self.radius_outer > 0:
            #w_outside = np.where(r >= self.radius_outer)
            #self.transmission[w_outside] = 0
            self.transmission = geometry.filled_circle_aa(wave.shape, 0,0, self.radius_outer/pxscl, xarray=xpix, yarray=ypix)
        else:
            self.transmission = np.ones(wave.shape)

        if self.radius_inner > 0:
            self.transmission -= geometry.filled_circle_aa(wave.shape, 0,0, self.radius_inner/pxscl, xarray=xpix, yarray=ypix)
            #w_inside = np.where(r <= self.radius_inner)
            #self.transmission[w_inside] = 0

        return self.transmission


class CircularOcculter(AnnularFieldStop):
    """ Defines an ideal circular occulter (opaque circle)

    Parameters
    ----------
    name : string
        Descriptive name
    radius : float
        Radius of the occulting spot, in arcseconds. Default is 1.0

    """
    def __init__(self, name="unnamed occulter", radius=1.0, **kwargs):
        super(CircularOcculter,self).__init__(name=name,radius_inner=radius, radius_outer=0.0, **kwargs)
        self._default_display_size = 10


class BarOcculter(AnalyticImagePlaneElement):
    """ Defines an ideal bar occulter (like in MIRI's Lyot coronagraph)

    Parameters
    ----------
    name : string
        Descriptive name
    width : float
        width of the bar stop, in arcseconds. Default is 1.0

    """

    def __init__(self, name="bar occulter", width=1.0, **kwargs):
        AnalyticImagePlaneElement.__init__(self, **kwargs)
        self.name = name
        self.width = width
        self._default_display_size = 10

    def get_transmission(self, wave):
        """ Compute the transmission inside/outside of the occulter.
        """
        if not isinstance(wave, Wavefront):  # pragma: no cover
            raise ValueError("get_transmission must be called with a Wavefront to define the spacing")
        assert (wave.planetype == _IMAGE)

        y, x = self.get_coordinates(wave)

        w_inside = np.where(np.abs(x) <= self.width / 2)
        self.transmission = np.ones(wave.shape)
        self.transmission[w_inside] = 0

        return self.transmission


#------ Analytic Pupil or Intermedian Plane elements (coordinates in meters) -----

class FQPM_FFT_aligner(AnalyticOpticalElement):
    """  Helper class for modeling FQPMs accurately

    Adds (or removes) a slight wavelength- and pixel-scale-dependent tilt
    to a pupil wavefront, to ensure the correct alignment of the image plane
    FFT'ed PSF with the desired quad pixel alignment for the FQPM.

    This is purely a computational convenience tool to work around the
    pixel coordinate restrictions imposed by the FFT algorithm,
    not a representation of any physical optic.

    Parameters
    ----------
    direction : string
        'forward' or 'backward'

    """

    def __init__(self, name="FQPM FFT aligner", direction='forward', **kwargs):
        AnalyticOpticalElement.__init__(self, name=name, planetype=_PUPIL, **kwargs)
        direction = direction.lower()
        if direction != 'forward' and direction != 'backward':
            raise ValueError("Invalid direction %s, must be either"
                             "forward or backward." % direction)
        self.direction = direction
        self._suppress_display = True

    def get_opd(self, wave):
        """ Compute the required tilt needed to get the PSF centered on the corner between
        the 4 central pixels, not on the central pixel itself.
        """

        if not isinstance(wave, Wavefront):  # pragma: no cover
            raise ValueError("FQPM get_opd must be called with a Wavefront to define the spacing")
        assert wave.planetype != _IMAGE, "This optic does not work on image planes"

        fft_im_pixelscale = wave.wavelength / wave.diam / wave.oversample * _RADIANStoARCSEC
        required_offset = -fft_im_pixelscale * 0.5
        if self.direction == 'backward':
            required_offset *= -1
            wave._image_centered = 'pixel'
        else:
            wave._image_centered = 'corner'
        wave.tilt(required_offset, required_offset)

        # gotta return something... so return a value that will not affect the wave any more.
        return 0 # null OPD


class ParityTestAperture(AnalyticOpticalElement):
    """ Defines a circular pupil aperture with boxes cut out.
    This is mostly a test aperture, which has no symmetry and thus can be used to
    test the various Fourier transform algorithms and sign conventions.

    Parameters
    ----------
    name : string
        Descriptive name
    radius : float
        Radius of the pupil, in meters. Default is 1.0

    pad_factor : float, optional
        Amount to oversize the wavefront array relative to this pupil.
        This is in practice not very useful, but it provides a straightforward way
        of verifying during code testing that the amount of padding (or size of the circle)
        does not make any numerical difference in the final result.

    """

    def __init__(self, name=None, radius=1.0, pad_factor=1.0, **kwargs):
        if name is None: name = "Circle, radius=%.2f m" % radius
        AnalyticOpticalElement.__init__(self, name=name, planetype=_PUPIL, **kwargs)
        self.radius = radius
        # for creating input wavefronts - let's pad a bit:
        self.pupil_diam = pad_factor * 2 * self.radius

    def get_transmission(self, wave):
        """ Compute the transmission inside/outside of the occulter.
        """
        if not isinstance(wave, Wavefront):  # pragma: no cover
            raise ValueError("CircularAperture get_opd must be called with a Wavefront "
                             "to define the spacing")
        assert (wave.planetype != _IMAGE)

        y, x = self.get_coordinates(wave)
        r = np.sqrt(x ** 2 + y ** 2)

        w_outside = np.where(r > self.radius)
        self.transmission = np.ones(wave.shape)
        self.transmission[w_outside] = 0

        w_box1 = np.where(
            (r > (self.radius * 0.5)) &
            (np.abs(x) < self.radius * 0.1) &
            (y < 0)
        )
        w_box2 = np.where(
            (r > (self.radius * 0.75)) &
            (np.abs(y) < self.radius * 0.2) &
            (x < 0)
        )
        self.transmission[w_box1] = 0
        self.transmission[w_box2] = 0

        return self.transmission


class CircularAperture(AnalyticOpticalElement):
    """ Defines an ideal circular pupil aperture

    Parameters
    ----------
    name : string
        Descriptive name
    radius : float
        Radius of the pupil, in meters. Default is 1.0

    pad_factor : float, optional
        Amount to oversize the wavefront array relative to this pupil.
        This is in practice not very useful, but it provides a straightforward way
        of verifying during code testing that the amount of padding (or size of the circle)
        does not make any numerical difference in the final result.
    """

    def __init__(self, name=None, radius=1.0, pad_factor=1.0, planetype=PlaneType.unspecified, **kwargs):
        try:
            self.radius = float(radius)
        except (ValueError, TypeError):
            raise TypeError("Argument 'radius' must be the radius of the pupil in meters")

        if name is None:
            name = "Circle, radius=%.2f m" % radius
        super(CircularAperture, self).__init__( name=name, planetype=planetype, **kwargs)
        # for creating input wavefronts - let's pad a bit:
        self.pupil_diam = pad_factor * 2 * self.radius


    def get_transmission(self, wave):
        """ Compute the transmission inside/outside of the occulter.
        """
        if not isinstance(wave, Wavefront):  # pragma: no cover
            raise ValueError("CircularAperture get_transmission must be called with a Wavefront "
                             "to define the spacing")
        assert (wave.planetype != _IMAGE)


        y, x = self.get_coordinates(wave)
        #r = np.sqrt(x ** 2 + y ** 2)
        #del x
        #del y

        #w_outside = np.where(r > self.radius)
        #del r
        #self.transmission = np.ones(wave.shape)
        #self.transmission[w_outside] = 0
        pixscale = np.abs(x[0,1] - x[0,0])
        self.transmission = geometry.filled_circle_aa(wave.shape, 0,0,self.radius/pixscale,x/pixscale, y/pixscale)
        return self.transmission


class HexagonAperture(AnalyticOpticalElement):
    """ Defines an ideal hexagonal pupil aperture

    Specify either the side length (= corner radius) or the
    flat-to-flat distance, or the point-to-point diameter.

    Parameters
    ----------
    name : string
        Descriptive name
    side : float, optional
        side length (and/or radius) of hexagon, in meters. Overrides flattoflat if both are present.
    flattoflat : float, optional
        Distance between sides (flat-to-flat) of the hexagon, in meters. Default is 1.0
    diameter : float, optional
        point-to-point diameter of hexagon. Twice the side length. Overrides flattoflat, but is overridden by side.

    """

    def __init__(self, name=None, side=None, diameter=None, flattoflat=None, **kwargs):
        if flattoflat is None and side is None and diameter is None:
            self.side = 1.0
        elif side is not None:
            self.side = float(side)
        elif diameter is not None:
            self.side = float(diameter/2)
        else:
            self.side = float(flattoflat) / np.sqrt(3.)


        self.pupil_diam = 2 * self.side  # for creating input wavefronts
        if name is None:
            name = "Hexagon, side length= %.1f m" % self.side

        AnalyticOpticalElement.__init__(self, name=name, planetype=_PUPIL, **kwargs)


    @property
    def diameter(self):
        return self.side*2

    @property
    def flat_to_flat(self):
        return self.side*np.sqrt(3.)


    def get_transmission(self, wave):
        """ Compute the transmission inside/outside of the occulter.
        """
        if not isinstance(wave, Wavefront):  # pragma: no cover
            raise ValueError("HexagonAperture get_transmission must be called with a Wavefront "
                             "to define the spacing")
        assert (wave.planetype != _IMAGE)

        y, x = self.get_coordinates(wave)
        absy = np.abs(y)

        self.transmission = np.zeros(wave.shape)

        w_rect = np.where(
            (np.abs(x) <= 0.5 * self.side) &
            (absy <= np.sqrt(3) / 2 * self.side)
        )
        w_left_tri = np.where(
            (x <= -0.5 * self.side) &
            (x >= -1 * self.side) &
            (absy <= (x + 1 * self.side) * np.sqrt(3))
        )
        w_right_tri = np.where(
            (x >= 0.5 * self.side) &
            (x <= 1 * self.side) &
            (absy <= (1 * self.side - x) * np.sqrt(3))
        )
        self.transmission[w_rect] = 1
        self.transmission[w_left_tri] = 1
        self.transmission[w_right_tri] = 1

        return self.transmission


class MultiHexagonAperture(AnalyticOpticalElement):
    """ Defines a hexagonally segmented aperture

    Parameters
    ----------
    name : string
        Descriptive name
    rings : integer
        The number of rings of hexagons to include (
        i.e. 2 for a JWST-like aperture, 3 for a Keck-like aperture, and so on)
    side : float, optional
        side length (and/or radius) of hexagon, in meters. Overrides flattoflat if both are present.
    flattoflat : float, optional
        Distance between sides (flat-to-flat) of the hexagon, in meters. Default is 1.0
    gap: float, optional
        Gap between adjacent segments, in meters. Default is 0.01 m = 1 cm
    center : bool, optional
        should the central segment be included? Default is False.
    segmentlist : list of ints, optional
        This allows one to specify that only a subset of segments are present, for a
        partially populated segmented telescope, non-redundant segment set, etc.
        Segments are numbered from 0 for the center segment, 1 for the segment immediately
        above it, and then clockwise around each ring.
        For example, segmentlist=[1,3,5] would make an aperture of 3 segments.


    Note that this routine becomes a bit slow for nrings >4. For repeated computations on
    the same aperture, it will be faster to create this once, save it to a FITS file using
    the toFITS() method, and then use that.

    """


    def __init__(self, name="MultiHex", flattoflat=1.0, side=None, gap=0.01, rings=1,
                 segmentlist=None, center=False, **kwargs):
        if flattoflat is None and side is None:
            self.side = 1.0
        elif side is not None:
            self.side = float(side)
        else:
            self.side = float(flattoflat) / np.sqrt(3.)
        self.flattoflat = self.side * np.sqrt(3)
        self.rings = rings
        self.gap = gap
        AnalyticOpticalElement.__init__(self, name=name, planetype=_PUPIL, **kwargs)

        self.pupil_diam = (self.flattoflat + self.gap) * (2 * self.rings + 1)

        # make a list of all the segments included in this hex aperture
        if segmentlist is not None:
            self.segmentlist = segmentlist
        else:
            self.segmentlist = list(range(self._nHexesInsideRing(self.rings + 1)))
            if not center: self.segmentlist.remove(0)  # remove center segment 0


    def _nHexesInRing(self, n):
        """ How many hexagons in ring N? """
        return 1 if n == 0 else 6 * n

    def _nHexesInsideRing(self, n):
        """ How many hexagons interior to ring N, not counting N?"""
        return sum([self._nHexesInRing(i) for i in range(n)])

    def _hexInRing(self, hex_index):
        """ What ring is a given hexagon in?"""
        if hex_index == 0:
            return 0
        for i in range(100):
            if self._nHexesInsideRing(i) <= hex_index < self._nHexesInsideRing(i + 1):
                return i
        raise ValueError("Loop exceeded! MultiHexagonAperture is limited to <100 rings of hexagons.")

    def _hexRadius(self, hex_index):
        """ Radius of a given hexagon from the center """
        ring = self._hexInRing(hex_index)
        if ring <= 1:
            return (self.flattoflat + self.gap) * ring

    def _hexCenter(self, hex_index):
        """ Center coordinates of a given hexagon
        counting clockwise around each ring

        Returns y, x coords

        """
        ring = self._hexInRing(hex_index)

        # now count around from the starting point:
        index_in_ring = hex_index - self._nHexesInsideRing(ring) + 1  # 1-based
        angle_per_hex = 2 * np.pi / self._nHexesInRing(ring)  # angle in radians

        # Now figure out what the radius is:
        xpos = None
        if ring <= 1:
            radius = (self.flattoflat + self.gap) * ring
            angle = angle_per_hex * (index_in_ring - 1)
        elif ring == 2:
            if np.mod(index_in_ring, 2) == 1:
                radius = (self.flattoflat + self.gap) * ring  # JWST 'B' segments
            else:
                radius = self.side * 3 + self.gap * np.sqrt(3.) / 2 * 2  # JWST 'C' segments
            angle = angle_per_hex * (index_in_ring - 1)
        elif ring == 3:
            if np.mod(index_in_ring, ring) == 1:
                radius = (self.flattoflat + self.gap) * ring  # JWST 'B' segments
                angle = angle_per_hex * (index_in_ring - 1)
            else:  # C-like segments (in pairs)
                ypos = 2.5 * (self.flattoflat + self.gap)
                xpos = 1.5 * self.side + self.gap * np.sqrt(3) / 4
                radius = np.sqrt(xpos ** 2 + ypos ** 2)
                Cangle = np.arctan2(xpos, ypos)

                if np.mod(index_in_ring, 3) == 2:
                    last_B_angle = ((index_in_ring - 1) // 3) * 3 * angle_per_hex
                    angle = last_B_angle + Cangle * np.mod(index_in_ring - 1, 3)
                else:
                    next_B_angle = (((index_in_ring - 1) // 3) * 3 + 3) * angle_per_hex
                    angle = next_B_angle - Cangle
                xpos = None
        else:  # generalized code!
            # the above are actuall now redundant given that this exists, but
            # I'll leave them alone for now.
            # TODO:jlong: remove redundant code paths?
            whichside = (index_in_ring - 1) // ring  # which of the sides are we on?

            if np.mod(index_in_ring, ring) == 1:
                radius = (self.flattoflat + self.gap) * ring  # JWST 'B' segments
                angle = angle_per_hex * (index_in_ring - 1)
            else:
                # find position of previous 'B' type segment.
                radius0 = (self.flattoflat + self.gap) * ring  # JWST 'B' segments
                last_B_angle = ((index_in_ring - 1) // ring) * ring * angle_per_hex
                #angle0 = angle_per_hex * (index_in_ring-1)
                ypos0 = radius0 * np.cos(last_B_angle)
                xpos0 = radius0 * np.sin(last_B_angle)

                da = (self.flattoflat + self.gap) * np.cos(30 * np.pi / 180)
                db = (self.flattoflat + self.gap) * np.sin(30 * np.pi / 180)

                if whichside == 0:
                    dx, dy = da, -db
                elif whichside == 1:
                    dx, dy = 0, -(self.flattoflat + self.gap)
                elif whichside == 2:
                    dx, dy = -da, -db
                elif whichside == 3:
                    dx, dy = -da, db
                elif whichside == 4:
                    dx, dy = 0, (self.flattoflat + self.gap)
                elif whichside == 5:
                    dx, dy = da, db

                xpos = xpos0 + dx * np.mod(index_in_ring - 1, ring)
                ypos = ypos0 + dy * np.mod(index_in_ring - 1, ring)

        # now clock clockwise around the ring (for rings <=3 only)
        if xpos is None:
            ypos = radius * np.cos(angle)
            xpos = radius * np.sin(angle)

        return ypos, xpos

    def get_transmission(self, wave):
        """ Compute the transmission inside/outside of the occulter.
        """
        if not isinstance(wave, Wavefront):
            raise ValueError("get_transmission must be called with a Wavefront to define the spacing")
        assert (wave.planetype != _IMAGE)

        self.transmission = np.zeros(wave.shape)

        for i in self.segmentlist:
            self._oneHexagon(wave, i)

        return self.transmission

    def _oneHexagon(self, wave, index):
        """ Draw one hexagon into the self.transmission array """

        y, x = self.get_coordinates(wave)

        ceny, cenx = self._hexCenter(index)

        y -= ceny
        x -= cenx
        absy = np.abs(y)

        w_rect = np.where(
            (np.abs(x) <= 0.5 * self.side) &
            (absy <= np.sqrt(3) / 2 * self.side)
        )
        w_left_tri = np.where(
            (x <= -0.5 * self.side) &
            (x >= -1 * self.side) &
            (absy <= (x + 1 * self.side) * np.sqrt(3))
        )
        w_right_tri = np.where(
            (x >= 0.5 * self.side) &
            (x <= 1 * self.side) &
            (absy <= (1 * self.side - x) * np.sqrt(3))
        )

        val = 1
        self.transmission[w_rect] = val
        self.transmission[w_left_tri] = val
        self.transmission[w_right_tri] = val


class NgonAperture(AnalyticOpticalElement):
    """ Defines an ideal N-gon pupil aperture.

    Parameters
    -----------
    name : string
        Descriptive name
    nsides : integer
        Number of sides. Default is 6.
    radius : float
        radius to the vertices, meters. Default is 1.
    rotation : float
        Rotation angle to first vertex, in degrees counterclockwise from the +X axis. Default is 0.
    """

    def __init__(self, name=None, nsides=6, radius=1, rotation=0., **kwargs):
        self.radius = radius
        self.nsides = nsides
        self.pupil_diam = 2 * self.radius  # for creating input wavefronts
        if name is None: name = "%d-gon, radius= %.1f m" % (self.nsides, self.radius)
        AnalyticOpticalElement.__init__(self, name=name, planetype=_PUPIL, rotation=rotation, **kwargs)

    def get_transmission(self, wave):
        """ Compute the transmission inside/outside of the occulter.
        """
        if not isinstance(wave, Wavefront):  # pragma: no cover
            raise ValueError("get_transmission must be called with a Wavefront to define the spacing")
        assert (wave.planetype != _IMAGE)
        y, x = self.get_coordinates(wave)

        phase = self.rotation * np.pi / 180
        vertices = np.zeros((self.nsides, 2), dtype=np.float64)
        for i in range(self.nsides):
            vertices[i] = [np.cos(i * 2 * np.pi / self.nsides + phase),
                           np.sin(i * 2 * np.pi / self.nsides + phase)]

        self.transmission = np.zeros(wave.shape)
        for row in range(wave.shape[0]):
            pts = np.asarray(list(zip(x[row], y[row])))
            ok = matplotlib.path.Path(vertices).contains_points(pts)
            self.transmission[row][ok] = 1.0

        return self.transmission


class RectangleAperture(AnalyticOpticalElement):
    """ Defines an ideal rectangular pupil aperture

    Parameters
    ----------
    name : string
        Descriptive name
    width : float
        width of the rectangle, in meters. Default is 0.5
    height : float
        height of the rectangle, in meters. Default is 1.0
    rotation : float
        Rotation angle for 'width' axis. Default is 0.

    """

    def __init__(self, name=None, width=0.5, height=1.0, rotation=0.0, **kwargs):
        self.width = width
        self.height = height
        if name is None:
            name = "Rectangle, size= {s.width:.1f} m wide * {s.height:.1f} m high".format(s=self)
        AnalyticOpticalElement.__init__(self, name=name, planetype=_PUPIL, rotation=rotation, **kwargs)
        # for creating input wavefronts:
        self.pupil_diam = np.sqrt(self.height ** 2 + self.width ** 2)

    def get_transmission(self, wave):
        """ Compute the transmission inside/outside of the occulter.
        """
        if not isinstance(wave, Wavefront):  # pragma: no cover
            raise ValueError("get_transmission must be called with a Wavefront to define the spacing")
        assert (wave.planetype != _IMAGE)

        y, x = self.get_coordinates(wave)

        w_outside = np.where(
            (abs(y) > (self.height / 2)) |
            (abs(x) > (self.width / 2))
        )
        del y
        del x

        self.transmission = np.ones(wave.shape)
        self.transmission[w_outside] = 0
        return self.transmission


class SquareAperture(RectangleAperture):
    """ Defines an ideal square pupil aperture

    Parameters
    ----------
    name : string
        Descriptive name
    size: float
        side length of the square, in meters. Default is 1.0
    rotation : float
        Rotation angle for the square. Default is 0.

    """

    def __init__(self, name=None, size=1.0, **kwargs):
        self._size = size
        if name is None:
            name = "Square, side length= %.1f m" % size * 2
        RectangleAperture.__init__(self, name=name, width=size, height=size, **kwargs)
        self.size = size
        self.pupil_diam = 2 * self.size  # for creating input wavefronts

    @property
    def size(self):
        return self._size

    @size.setter
    def size(self, value):
        self._size = value
        self.height = value
        self.width = value


class SecondaryObscuration(AnalyticOpticalElement):
    """ Defines the central obscuration of an on-axis telescope including secondary mirror and
    supports

    The number of supports is adjustable but they are always radially symmetric around the center.
    See AsymmetricSecondaryObscuration if you need more flexibility.

    Parameters
    ----------
    secondary_radius : float
        Radius of the circular secondary obscuration. Default 0.5 m
    n_supports : int
        Number of secondary mirror supports ("spiders"). These will be
        spaced equally around a circle.  Default is 4.
    support_width : float
        Width of each support, in meters. Default is 0.01 m = 1 cm.
    support_angle_offset : float
        Angular offset, in degrees, of the first secondary support from the X axis.

    """

    def __init__(self, name=None, secondary_radius=0.5, n_supports=4, support_width=0.01,
                 support_angle_offset=0.0, **kwargs):
        if name is None:
            name = "Secondary Obscuration with {0} supports".format(n_supports)
        AnalyticOpticalElement.__init__(self, name=name, planetype=_PUPIL, **kwargs)
        self.secondary_radius = secondary_radius
        self.n_supports = n_supports
        self.support_width = support_width
        self.support_angle_offset = support_angle_offset

        # for creating input wavefronts if this is the first optic in a opticalsystem:
        self.pupil_diam = 4 * self.secondary_radius

    def get_transmission(self, wave):
        """ Compute the transmission inside/outside of the obscuration
        """
        if not isinstance(wave, Wavefront):  # pragma: no cover
            raise ValueError("get_transmission must be called with a Wavefront to define the spacing")
        assert (wave.planetype != _IMAGE)

        self.transmission = np.ones(wave.shape)

        y, x = self.get_coordinates(wave)
        r = np.sqrt(x ** 2 + y ** 2)  #* wave.pixelscale

        self.transmission[r < self.secondary_radius] = 0

        for i in range(self.n_supports):
            angle = 2 * np.pi / self.n_supports * i + np.deg2rad(self.support_angle_offset)

            # calculate rotated x' and y' coordinates after rotation by that angle.
            xp = np.cos(angle) * x + np.sin(angle) * y
            yp = -np.sin(angle) * x + np.cos(angle) * y

            self.transmission[(xp > 0) & (np.abs(yp) < self.support_width / 2)] = 0

            # TODO check here for if there are no pixels marked because the spider is too thin.
            # In that case use a grey scale approximation

        return self.transmission


class AsymmetricSecondaryObscuration(SecondaryObscuration):
    """ Defines a central obscuration with one or more supports which can be oriented at
    arbitrary angles around the primary mirror, a la the three supports of JWST

    This also allows for secondary supports that do not intersect with
    the primary mirror center; use the support_offset_x and support_offset_y parameters
    to apply offsets relative to the center for the origin of each strut.

    Parameters
    ----------
    secondary_radius : float
        Radius of the circular secondary obscuration. Default 0.5 m
    support_angle : ndarray or list of floats
        The angle measured counterclockwise from +Y for each support
    support_width : float, or list of floats
        if scalar, gives the width for all support struts
        if a list, gives separately the width for each support strut independently.
        Widths in meters. Default is 0.01 m = 1 cm.
    support_offset_x : float, or list of floats.
        Offset in the X direction of the start point for each support.
        if scalar, applies to all supports; if a list, gives a separate offset for each.
    support_offset_y : float, or list of floats.
        Offset in the Y direction of the start point for each support.
        if scalar, applies to all supports; if a list, gives a separate offset for each.
    """

    def __init__(self, support_angle=(0, 90, 240), support_width=0.01,
            support_offset_x=0.0, support_offset_y=0.0, **kwargs):
        SecondaryObscuration.__init__(self, n_supports=len(support_angle), **kwargs)

        self.support_angle = np.asarray(support_angle)

        if np.isscalar(support_width):
            support_width = np.zeros(len(support_angle)) + support_width
        self.support_width = support_width

        if np.isscalar(support_offset_x):
            support_offset_x = np.zeros(len(support_angle)) + support_offset_x
        self.support_offset_x = support_offset_x

        if np.isscalar(support_offset_y):
            support_offset_y = np.zeros(len(support_angle)) + support_offset_y
        self.support_offset_y = support_offset_y


    def get_transmission(self, wave):
        """ Compute the transmission inside/outside of the obscuration
        """
        if not isinstance(wave, Wavefront):  # pragma: no cover
            raise ValueError("get_transmission must be called with a Wavefront to define the spacing")
        assert (wave.planetype != _IMAGE)

        self.transmission = np.ones(wave.shape)

        y, x = self.get_coordinates(wave)
        r = np.sqrt(x ** 2 + y ** 2)  #* wave.pixelscale

        self.transmission[r < self.secondary_radius] = 0

        for angle_deg, width, offset_x, offset_y in zip(self.support_angle,
                self.support_width, self.support_offset_x, self.support_offset_y):
            angle = np.deg2rad(angle_deg + 90)  # 90 deg offset is to start from the +Y direction

            # calculate rotated x' and y' coordinates after rotation by that angle.
            # and application of offset
            xp =  np.cos(angle) * (x-offset_x) + np.sin(angle) * (y-offset_y)
            yp = -np.sin(angle) * (x-offset_x) + np.cos(angle) * (y-offset_y)

            self.transmission[(xp > 0) & (np.abs(yp) < width / 2)] = 0

            # TODO check here for if there are no pixels marked because the spider is too thin.
            # In that case use a grey scale approximation

        return self.transmission


class ThinLens(CircularAperture):
    """ An idealized thin lens, implemented as a Zernike defocus term.

    Parameters
    -------------
    nwaves : float
        The number of waves of defocus, peak to valley. May be positive or negative.
        This is applied as a normalization over an area defined by the circumscribing circle
        of the input wavefront. That is, there will be nwaves defocus peak-to-valley
        over the region of the pupil that has nonzero input intensity.
    reference_wavelength : float
        Wavelength, in meters, at which that number of waves of defocus is specified.
    radius : float
        Pupil radius, in meters, over which the Zernike defocus term should be computed
        such that rho = 1 at r = `radius`.
    """

    def __init__(self, name='Thin lens', nwaves=4.0, reference_wavelength=2e-6,
                 radius=None, **kwargs):
        self.reference_wavelength = reference_wavelength
        self.nwaves = nwaves
        self.max_phase_delay = reference_wavelength * nwaves
        CircularAperture.__init__(self, name=name, radius=radius, **kwargs)

    def get_opd(self, wave):
        y, x = self.get_coordinates(wave)
        r = np.sqrt(x ** 2 + y ** 2)
        r_norm = r / self.radius


        # don't forget the factor of 0.5 to make the scaling factor apply as peak-to-valley
        # rather than center-to-peak
        defocus_zernike = ((2 * r_norm ** 2 - 1) *
                           (0.5 * self.nwaves * self.reference_wavelength)) # / wave.wavelength))
        opd = defocus_zernike

<<<<<<< HEAD
        # the thin lens is explicitly also a circular aperture:
        # we use the aperture instensity here to mask the OPD we return
        aperture_intensity = CircularAperture.get_transmission(self, wave)
        opd[aperture_intensity==0] = 0

=======
        opd = defocus_zernike * aperture_intensity
>>>>>>> cdd9f34d
        return opd


class GaussianAperture(AnalyticOpticalElement):
    """ Defines an ideal Gaussian apodized pupil aperture,
    or at least as much of one as can be fit into a finite-sized
    array

    The Gaussian's width must be set with either the fwhm or w parameters.

    Note that this makes an optic whose electric *field amplitude*
    transmission is the specified Gaussian; thus the intensity
    transmission will be the square of that Gaussian.


    Parameters
    ----------
    name : string
        Descriptive name
    fwhm : float, optional.
        Full width at half maximum for the Gaussian, in meters.
    w : float, optional
        Beam width parameter, equal to fwhm/(2*sqrt(ln(2))).
    pupil_diam : float, optional
        default pupil diameter for cases when it is not otherwise
        specified (e.g. displaying the optic by itself.) Default
        value is 3x the FWHM.

    """
    def __init__(self, name=None, fwhm=None, w=None, pupil_diam=None, **kwargs):
        if fwhm is None and w is None:
            raise ValueError("Either the fwhm or w parameter must be set.")
        elif w is not None:
            self.w = float(w)
        elif fwhm is not None:
            self.w = float(fwhm)/(2*np.sqrt(np.log(2)))

        if pupil_diam is None:
            pupil_diam = 3 * self.fwhm # for creating input wavefronts
        self.pupil_diam = pupil_diam
        if name is None: name = "Gaussian aperture with fwhm ={0}".format(self.fwhm)
        AnalyticOpticalElement.__init__(self, name=name, planetype=_PUPIL, **kwargs)

    @property
    def fwhm(self):
        return self.w*(2*np.sqrt(np.log(2)))

    def get_transmission(self, wave):
        """ Compute the transmission inside/outside of the aperture.
        """
        if not isinstance(wave, Wavefront):  # pragma: no cover
            raise ValueError("getPhasor must be called with a Wavefront to define the spacing")
        y, x = self.get_coordinates(wave)

        r = np.sqrt(x**2+y**2)

        transmission = np.exp( (- (r/self.w)**2))

        return transmission


#------ generic analytic optics ------

class CompoundAnalyticOptic(AnalyticOpticalElement):
    """ Define a compound analytic optical element made up of the combination
    of two or more individual optical elements.

    This is just a convenience routine for semantic organization of optics.
    It can be useful to keep the list of optical planes cleaner, but
    you can certainly just add a whole bunch of planes all in a row without
    using this class to group them.

    All optics should be of the same plane type (pupil or image); propagation between
    different optics contained inside one compound is not supported.

    Parameters
    ----------
    opticslist : list
        A list of AnalyticOpticalElements to be merged together.

    """

    def _validate_only_analytic_optics(self, optics_list):
        for optic in optics_list:
            if isinstance(optic, AnalyticOpticalElement):
                continue  # analytic elements are allowed
            elif isinstance(optic, InverseTransmission):
                if isinstance(optic.uninverted_optic, AnalyticOpticalElement):
                    continue  # inverted elements are allowed, as long as they're analytic elements
                else:
                    return False  # inverted non-analytic elements aren't allowed, skip the rest
            else:
                return False  # no other types allowed, skip the rest of the list
        return True

    def __init__(self, opticslist=None, name="unnamed", verbose=True, **kwargs):
        if opticslist is None:
            raise ValueError("Missing required opticslist argument to CompoundAnalyticOptic")
        AnalyticOpticalElement.__init__(self, name=name, verbose=verbose, **kwargs)

        #self.operation = operation
        self.opticslist = []
        self._default_display_size = 3
        self.planetype = None

        for optic in opticslist:
            if not self._validate_only_analytic_optics(opticslist):
                raise ValueError("Supplied optics list to CompoundAnalyticOptic can "
                                 "only contain AnalyticOptics")
            else:
                # if we are adding the first optic in the list, check what type of optical plane
                # it has
                # for subsequent optics, validate they have the same type
                if len(self.opticslist) == 0:
                    self.planetype = optic.planetype
                elif (self.planetype != optic.planetype and self.planetype != PlaneType.unspecified and
                        optic.planetype != PlaneType.unspecified):
                    raise ValueError("Cannot mix image plane and pupil plane optics in "
                                     "the same CompoundAnalyticOptic")

                self.opticslist.append(optic)
                if hasattr(optic, '_default_display_size'):
                    self._default_display_size = max(self._default_display_size,
                                                     optic._default_display_size)

        if self.planetype == _PUPIL:
            if all([hasattr(o, 'pupil_diam') for o in self.opticslist]):
                self.pupil_diam = np.asarray([o.pupil_diam for o in self.opticslist]).max()

    def get_phasor(self, wave):
        phasor = np.ones(wave.shape, dtype=np.complex)
        for optic in self.opticslist:
            nextphasor = optic.get_phasor(wave)
            phasor *= nextphasor
        return phasor<|MERGE_RESOLUTION|>--- conflicted
+++ resolved
@@ -1515,15 +1515,11 @@
                            (0.5 * self.nwaves * self.reference_wavelength)) # / wave.wavelength))
         opd = defocus_zernike
 
-<<<<<<< HEAD
         # the thin lens is explicitly also a circular aperture:
         # we use the aperture instensity here to mask the OPD we return
         aperture_intensity = CircularAperture.get_transmission(self, wave)
         opd[aperture_intensity==0] = 0
 
-=======
-        opd = defocus_zernike * aperture_intensity
->>>>>>> cdd9f34d
         return opd
 
 
