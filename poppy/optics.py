from __future__ import (absolute_import, division, print_function, unicode_literals)
import numpy as np
import scipy.special
import scipy.ndimage.interpolation
import matplotlib
import astropy.io.fits as fits
import astropy.units as u
import warnings

from . import utils
from .version import version
from . import geometry

import logging

_log = logging.getLogger('poppy')

from .poppy_core import OpticalElement, Wavefront, PlaneType, _PUPIL, _IMAGE, _RADIANStoARCSEC

__all__ = ['AnalyticOpticalElement', 'ScalarTransmission', 'InverseTransmission',
           'BandLimitedCoron', 'IdealFQPM', 'RectangularFieldStop', 'SquareFieldStop',
           'AnnularFieldStop',
           'CircularOcculter', 'BarOcculter', 'FQPM_FFT_aligner',  'CircularAperture',
           'HexagonAperture', 'MultiHexagonAperture', 'NgonAperture', 'RectangleAperture',
           'SquareAperture', 'SecondaryObscuration', 'AsymmetricSecondaryObscuration',
           'ThinLens', 'GaussianAperture', 'CompoundAnalyticOptic']


# ------ Generic Analytic elements -----

class AnalyticOpticalElement(OpticalElement):
    """ Defines an abstract analytic optical element, i.e. one definable by
        some formula rather than by an input OPD or pupil file.

        This class is useless on its own; instead use its various subclasses
        that implement appropriate get_opd and/or get_transmission functions.
        It exists mostly to provide some behaviors & initialization common to
        all analytic optical elements.

        Parameters
        ----------
        name, verbose, oversample, planetype : various
            Same as for OpticalElement
        transmission, opd : string
            These are *not allowed* for Analytic optical elements, and this class will raise an
            error if you try to set one.
        shift_x, shift_y : Optional floats
            Translations of this optic, given in meters relative to the optical
            axis.
        rotation : Optional float
            Rotation of the optic around its center, given in degrees
            counterclockwise.  Note that if you apply both shift and rotation,
            the optic rotates around its own center, rather than the optical
            axis.

    """

    def __init__(self, shift_x=None, shift_y=None, rotation=None, **kwargs):
        OpticalElement.__init__(self, **kwargs)

        if shift_x is not None: self.shift_x = shift_x
        if shift_y is not None: self.shift_y = shift_y
        if rotation is not None: self.rotation = rotation

        #self.shape = None  # no explicit shape required
        self.pixelscale = None

    @property
    def shape(self):  # Analytic elements don't have shape
        return None

    def __str__(self):
        if self.planetype == _PUPIL:
            return "Pupil plane: %s (Analytic)" % self.name
        elif self.planetype == _IMAGE:
            return "Image plane: %s (Analytic)" % self.name
        else:
            return "Optic: " + self.name

    # The following two functions should be replaced by derived subclasses 
    # but we provide a default of perfect transmission and zero OPD.
    # Each must return something which is a numpy ndarray.
    def get_opd(self, wave):
        return np.zeros(wave.shape)

    def get_transmission(self, wave):
        """ Note that this is the **amplitude** transmission, not the
        total intensity transmission. """
        return np.ones(wave.shape)

    def get_phasor(self, wave):
        """ Compute a complex phasor from an OPD, given a wavelength.

        The returned value should be the complex phasor array as appropriate for
        multiplying by the wavefront amplitude.

        Parameters
        ----------
        wave : float or obj
            either a scalar wavelength or a Wavefront object

        """
        if isinstance(wave, Wavefront):
            wavelength=wave.wavelength
        else:
            wavelength=wave
        scale = 2. * np.pi / wavelength.to(u.meter).value

        return self.get_transmission(wave) * np.exp (1.j * self.get_opd(wave) * scale)

    def getPhasor(self,wave):
        warnings.warn("getPhasor is deprecated; use get_phasor instead", DeprecationWarning)
        return self.get_phasor(wave)

    @utils.quantity_input(wavelength=u.meter)
    def sample(self, wavelength=2e-6*u.meter, npix=512, grid_size=None, what='amplitude',
               return_scale=False, phase_unit='waves'):
        """ Sample the Analytic Optic onto a grid and return the array

        Parameters
        ----------
        wavelength : astropy.units.Quantity or float
            Wavelength (in meters if unit not given explicitly)
        npix : integer
            Number of pixels for sampling the array
        grid_size : float
            Field of view grid size (diameter) for sampling the optic, in meters for
            pupil plane optics and arcseconds for image planes. Default value is
            taken from the optic's properties, if defined. Otherwise defaults to
            6.5 meters or 2 arcseconds depending on plane.
        what : string
            What to return: optic 'amplitude' transmission, 'intensity' transmission,
            'phase', or 'opd'.  Note that optical path difference, OPD, is given in meters.
        phase_unit : string
            Unit for returned phase array IF what=='phase'. One of 'radians', 'waves', 'meters'.
            ('meters' option is deprecated; use what='opd' instead.)
        return_scale : float
            if True, will return a tuple containing the desired array and a float giving the
            pixel scale.
        """
        if self.planetype != _IMAGE:
            if grid_size is not None:
                diam = grid_size if isinstance(grid_size, u.Quantity) else grid_size*u.meter
            elif hasattr(self, 'pupil_diam'):
                diam = self.pupil_diam*1
            else:
                diam = 6.5*u.meter
            w = Wavefront(wavelength=wavelength, npix=npix, diam=diam)
            pixel_scale = diam / (npix*u.pixel)

        else:

            if grid_size is not None:
                fov = grid_size if isinstance(grid_size, u.Quantity) else grid_size*u.arcsec
            elif hasattr(self, '_default_display_size'):
                fov = self._default_display_size
            else:
                fov = 4*u.arcsec
            pixel_scale = fov / (npix*u.pixel)
            w = Wavefront(wavelength=wavelength, npix=npix, pixelscale=pixel_scale)

        _log.info("Computing {0} for {1} sampled onto {2} pixel grid".format(what, self.name, npix))
        if what == 'amplitude':
            output_array =  self.get_transmission(w)
        elif what == 'intensity':
            output_array = self.get_transmission(w)**2
        elif what == 'phase':
            if phase_unit == 'radians':
                output_array = np.angle(phasor) * 2 * np.pi / wavelength
            elif phase_unit == 'waves':
                output_array = self.get_opd(w) / wavelength
            elif phase_unit == 'meters':
                warnings.warn("'phase_unit' parameter has been deprecated. Use what='opd' instead.",
                              category=DeprecationWarning)
                output_array = self.get_opd(w)
            else:
                warnings.warn("'phase_unit' parameter has been deprecated. Use what='opd' instead.",
                              category=DeprecationWarning)
                raise ValueError('Invalid/unknown phase_unit: {}. Must be one of '
                                 '[radians, waves, meters]'.format(phase_unit))
        elif what == 'opd':
            output_array = self.get_opd(w)
        elif what == 'complex':
            output_array = self.get_phasor(w)
        else:
            raise ValueError('Invalid/unknown what to sample: {}. Must be one of '
                             '[amplitude, intensity, phase, opd, complex]'.format(what))

        if return_scale:
            return output_array, pixel_scale
        else:
            return output_array

    @utils.quantity_input(wavelength=u.meter)
    def display(self, nrows=1, row=1, wavelength=2e-6*u.meter, npix=512, grid_size=None, **kwargs):
        """Display an Analytic optic by first computing it onto a grid...

        Parameters
        ----------
        wavelength : float
            Wavelength to evaluate this optic's properties at
        npix : int
            Number of pixels to use when sampling the analytic optical element.
        grid_size : float
            Diameter of the grid on which to sample this optic in
            meters (for pupil planes) or arcseconds (for image planes)
        what : str
            What to display: 'intensity', 'phase', 'opd', or 'both' which
            shows intensity and phase.
        ax : matplotlib.Axes instance
            Axes to display into
        nrows, row : integers
            # of rows and row index for subplot display
        crosshairs : bool
            Display crosshairs indicating the center?
        colorbar : bool
            Show colorbar?
        colorbar_orientation : bool
            Desired orientation, horizontal or vertical?
            Default is horizontal if only 1 row of plots, else vertical
        opd_vmax : float
            Max value for OPD image display, in meters.
        title : string
            Plot label
        """

        _log.debug("Displaying " + self.name)
        amplitude, pixelscale = self.sample(wavelength=wavelength, npix=npix, what='amplitude',
                                         grid_size=grid_size, return_scale=True)
        opd, pixelscale = self.sample(wavelength=wavelength, npix=npix, what='opd',
                                         grid_size=grid_size, return_scale=True)

        # temporarily set attributes appropriately as if this were a regular OpticalElement
        self.amplitude = amplitude
        self.opd = opd
        self.pixelscale = pixelscale

        # then call parent class display
        returnvalue = OpticalElement.display(self, nrows=nrows, row=row, **kwargs)

        # now un-set all the temporary attributes back, since this is analytic and
        # these are unneeded
        self.pixelscale = None
        self.opd = None
        self.amplitude = None
        return returnvalue

    @utils.quantity_input(wavelength=u.meter)
    def to_fits(self, outname=None, what='amplitude', wavelength=2e-6*u.meter, npix=512, **kwargs):
        """ Save an analytic optic computed onto a grid to a FITS file

        The FITS file is returned to the calling function, and may optionally be
        saved directly to disk.

        Parameters
        ------------
        what : string
            What quantity to save. See the sample function of this class
        wavelength : float
            Wavelength in meters.
        npix : integer
            Number of pixels.
        outname : string, optional
            Filename to write out a FITS file to disk

        See the sample() function for additional optional parameters.

        """

        kwargs['return_scale'] = True

        output_array, pixelscale = self.sample(wavelength=wavelength, npix=npix, what=what,
                                               **kwargs)
        phdu = fits.PrimaryHDU(output_array)
        phdu.header['OPTIC'] = (self.name, "Descriptive name of this optic")
        phdu.header['NAME'] = self.name
        phdu.header['SOURCE'] = 'Computed with POPPY'
        phdu.header['VERSION'] = (version, "software version of POPPY")
        phdu.header['CONTENTS'] = what
        phdu.header['PLANETYP'] = (self.planetype.value, "0=unspecified, 1=pupil, 2=image, 3=detector, 4=rot")
        if self.planetype == _IMAGE:
            phdu.header['PIXSCALE'] = (pixelscale.to(u.arcsec/u.pixel).value, 'Image plane pixel scale in arcsec/pix')
        else:
            phdu.header['PUPLSCAL'] = (pixelscale.to(u.meter/u.pixel).value, 'Pupil plane pixel scale in meter/pix')

        if hasattr(self, 'shift_x'):
            phdu.header['SHIFTX'] = (self.shift_x, "X axis shift of input optic")
        if hasattr(self, 'shift_y'):
            phdu.header['SHIFTY'] = (self.shift_y, "Y axis shift of input optic")
        if hasattr(self, 'rotation'):
            phdu.header['ROTATION'] = (self.rotation, "Rotation of input optic, in deg")

        hdul = fits.HDUList(hdus=[phdu])

        if outname is not None:
            phdu.writeto(outname, clobber=True)
            _log.info("Output written to " + outname)

        return hdul

    def get_coordinates(self, wave):
        """Get coordinates of this optic, optionally including shifts

        Method: Calls the supplied wave object's coordinates() method,
        then checks for the existence of the following attributes:
        "shift_x", "shift_y", "rotation"
        If any of them are present, then the coordinates are modified accordingly.

        Shifts are given in meters for pupil optics and arcseconds for image
        optics.
        """

        y, x = wave.coordinates()
        if hasattr(self, "shift_x"):
            x-= float(self.shift_x)
        if hasattr(self, "shift_y"):
            y-= float(self.shift_y)
        if hasattr(self, "rotation"):
            angle = np.deg2rad(self.rotation)
            xp = np.cos(angle) * x + np.sin(angle) * y
            yp = -np.sin(angle) * x + np.cos(angle) * y

            x = xp
            y = yp

        return y, x

    # back compatibility compliant aliases; the old names will later be deprecated
    toFITS = to_fits


class ScalarTransmission(AnalyticOpticalElement):
    """ Uniform transmission between 0 and 1.0 in intensity.

    Either a null optic (empty plane) or some perfect ND filter...
    But most commonly this is just used as a null optic placeholder """

    def __init__(self, name=None, transmission=1.0, **kwargs):
        if name is None:
            name = ("-empty-" if transmission == 1.0 else
                    "Scalar Transmission of {0}".format(transmission))
        AnalyticOpticalElement.__init__(self, name=name, **kwargs)
        self.transmission = float(transmission)
        self.wavefront_display_hint='intensity'

    def get_transmission(self, wave):
        res = np.empty(wave.shape)
        res.fill(self.transmission)
        return res


class InverseTransmission(OpticalElement):
    """ Given any arbitrary OpticalElement with transmission T(x,y)
    return the inverse transmission 1 - T(x,y)

    This is a useful ingredient in the SemiAnalyticCoronagraph algorithm.
    """

    def __init__(self, optic=None):
        if optic is None or not hasattr(optic, 'get_transmission'):
            raise ValueError("Need to supply an valid optic to invert!")
        self.uninverted_optic = optic
        self.name = "1 - " + optic.name
        self.planetype = optic.planetype
        self.pixelscale = optic.pixelscale
        self.oversample = optic.oversample

    @property
    def shape(self):  # override parent class shape function
        return self.uninverted_optic.shape

    def get_transmission(self, wave):
        return 1 - self.uninverted_optic.get_transmission(wave)

    def get_opd(self, wave):
        return self.uninverted_optic.get_opd(wave)


# ------ Analytic Image Plane elements (coordinates in arcsec) -----

class AnalyticImagePlaneElement(AnalyticOpticalElement):
    """ Parent virtual class for AnalyticOptics which are
    dimensioned in angular units such as arcseconds, rather
    than physical length units such as meters.
    """
    def __init__(self, name='Generic image plane optic', *args, **kwargs):
        AnalyticOpticalElement.__init__(self, name=name, planetype=_IMAGE, *args, **kwargs)
        self.wavefront_display_hint = 'intensity' # preferred display for wavefronts at this plane


class BandLimitedCoron(AnalyticImagePlaneElement):
    """ Defines an ideal band limited coronagraph occulting mask.


        Parameters
        ----------
        name : string
            Descriptive name
        kind : string
            Either 'circular' or 'linear'. The linear ones are custom shaped to NIRCAM's design
            with flat bits on either side of the linear tapered bit.
            Also includes options 'nircamcircular' and 'nircamwedge' specialized for the
            JWST NIRCam occulters, including the off-axis ND acq spots and the changing
            width of the wedge occulter.
        sigma : float
            The numerical size parameter, as specified in Krist et al. 2009 SPIE
        wavelength : float
            Wavelength this BLC is optimized for, only for the linear ones.

    """
    allowable_kinds = ['circular', 'linear']
    """ Allowable types of BLC supported by this class"""

    @utils.quantity_input(wavelength=u.meter)
    def __init__(self, name="unnamed BLC", kind='circular', sigma=1, wavelength=None, **kwargs):
        AnalyticImagePlaneElement.__init__(self, name=name, **kwargs)

        self.kind = kind.lower()  # either circular or linear
        if self.kind in ['nircamwedge', 'nircamcircular']:
            import warnings
            warnings.warn('JWST NIRCam specific functionality in poppy.BandLimitedCoron is moving to '+
                    'webbpsf.NIRCam_BandLimitedCoron. The "nircamwedge" and "nircamcircular" options '+
                    'in poppy will be removed in a future version of poppy.', DeprecationWarning)
        elif self.kind not in self.allowable_kinds:
            raise ValueError("Invalid value for kind of BLC: " + self.kind)
        self.sigma = float(sigma)  # size parameter. See section 2.1 of Krist et al. SPIE 2007, 2009
        if wavelength is not None:
            self.wavelength = float(wavelength)  # wavelength, for selecting the
                                                 # linear wedge option only
        self._default_display_size = 20.*u.arcsec  # default size for onscreen display, sized for NIRCam

    def get_transmission(self, wave):
        """ Compute the amplitude transmission appropriate for a BLC for some given pixel spacing
        corresponding to the supplied Wavefront.

        Based on the Krist et al. SPIE paper on NIRCam coronagraph design

        Note that the equations in Krist et al specify the intensity transmission of the occulter,
        but what we want to return here is the amplitude transmittance. That is the square root
        of the intensity, of course, so the equations as implemented here all differ from those
        written in Krist's SPIE paper by lacking an exponential factor of 2. Thanks to John Krist
        for pointing this out.

        """
        if not isinstance(wave, Wavefront):  # pragma: no cover
            raise ValueError("BLC get_transmission must be called with a Wavefront to define the spacing")
        assert (wave.planetype == _IMAGE)

        y, x = self.get_coordinates(wave)
        if self.kind == 'circular':
            # larger sigma implies narrower peak? TBD verify if this is correct
            #
            r = np.sqrt(x ** 2 + y ** 2)
            sigmar = self.sigma * r
            sigmar.clip(np.finfo(sigmar.dtype).tiny, out=sigmar)  # avoid divide by zero -> NaNs

            self.transmission = (1 - (2 * scipy.special.jn(1, sigmar) / sigmar) ** 2)
            self.transmission[r == 0] = 0   # special case center point (value based on L'Hopital's rule)
        elif self.kind == 'nircamcircular':
            # larger sigma implies narrower peak? TBD verify if this is correct
            #
            r = np.sqrt(x ** 2 + y ** 2)
            sigmar = self.sigma * r
            sigmar.clip(np.finfo(sigmar.dtype).tiny, out=sigmar)  # avoid divide by zero -> NaNs
            self.transmission = (1 - (2 * scipy.special.jn(1, sigmar) / sigmar) ** 2)

            # add in the ND squares. Note the positions are not exactly the same in the two wedges.
            # See the figures  in Krist et al. of how the 6 ND squares are spaced among the 5
            # corongraph regions
            # Also add in the opaque border of the coronagraph mask holder.
            if self.sigma > 4:
                # MASK210R has one in the corner and one half in the other corner
                wnd = np.where(
                    (y > 5) &
                    (
                        ((x < -5) & (x > -10)) |
                        ((x > 7.5) & (x < 12.5))
                    )
                )
                wborder = np.where((np.abs(y) > 10) | (x < -10))  # left end of mask holder
            else:
                # the others have two halves on in each corner.
                wnd = np.where(
                    (y > 5) &
                    (np.abs(x) > 7.5) &
                    (np.abs(x) < 12.5)
                )
                wborder = np.where(np.abs(y) > 10)

            self.transmission[wnd] = np.sqrt(1e-3)
            self.transmission[wborder] = 0
            self.transmission[r==0] = 0   # special case center point (value based on L'Hopital's rule)
        elif self.kind == 'linear':
            sigmar = self.sigma * np.abs(y)
            sigmar.clip(np.finfo(sigmar.dtype).tiny, out=sigmar)  # avoid divide by zero -> NaNs
            self.transmission = (1 - (np.sin(sigmar) / sigmar) ** 2)
        elif self.kind == 'nircamwedge':
            # This is hard-coded to the wedge-plus-flat-regions shape for NIRCAM

            # we want a scale factor that goes from 2 to 6 with 1/5th of it as a fixed part on
            # either end
            #scalefact = np.linspace(1,7, x.shape[1]).clip(2,6)

            # the scale fact should depent on X coord in arcsec, scaling across a 20 arcsec FOV.
            # map flat regions to 2.5 arcsec each?
            # map -7.5 to 2, +7.5 to 6. slope is 4/15, offset is +9.5
            scalefact = (2 + (-x + 7.5) * 4 / 15).clip(2, 6)

            #scalefact *= self.sigma / 2 #;2.2513
            #scalefact *= 2.2513
            #scalefact.shape = (1, x.shape[1])
            # This does not work - shape appears to be curved not linear.
            # This is NOT a linear relationship. See calc_blc_wedge in test_poppy.

            if np.abs(self.wavelength - 2.1e-6) < 0.1e-6:
                polyfitcoeffs = np.array([2.01210737e-04, -7.18758337e-03, 1.12381516e-01,
                                          -1.00877701e+00, 5.72538509e+00, -2.12943497e+01,
                                          5.18745152e+01, -7.97815606e+01, 7.02728734e+01])
            elif np.abs(self.wavelength - 4.6e-6) < 0.1e-6:
                polyfitcoeffs = np.array([9.16195583e-05, -3.27354831e-03, 5.11960734e-02,
                                          -4.59674047e-01, 2.60963397e+00, -9.70881273e+00,
                                          2.36585911e+01, -3.63978587e+01, 3.20703511e+01])
            else:
                raise NotImplemented("No defined NIRCam wedge BLC mask for that wavelength?  ")

            sigmas = scipy.poly1d(polyfitcoeffs)(scalefact)

            sigmar = sigmas * np.abs(y)
            sigmar.clip(np.finfo(sigmar.dtype).tiny, out=sigmar)  # avoid divide by zero -> NaNs
            self.transmission = (1 - (np.sin(sigmar) / sigmar) ** 2)
            # the bar should truncate at +- 10 arcsec:
            woutside = np.where(np.abs(x) > 10)
            self.transmission[woutside] = 1.0

            # add in the ND squares. Note the positions are not exactly the same in the two wedges.
            # See the figures in Krist et al. of how the 6 ND squares are spaced among the 5
            # corongraph regions. Also add in the opaque border of the coronagraph mask holder.
            if np.abs(self.wavelength - 2.1e-6) < 0.1e-6:
                # half ND square on each side
                wnd = np.where(
                    (y > 5) &
                    (
                        ((x < -5) & (x > -10)) |
                        ((x > 7.5) & (x < 12.5))
                    )
                )
                wborder = np.where(np.abs(y) > 10)
            elif np.abs(self.wavelength - 4.6e-6) < 0.1e-6:
                wnd = np.where(
                    (y > 5) &
                    (
                        ((x < -7.5) & (x > -12.5)) |
                        (x > 5)
                    )
                )
                wborder = np.where((np.abs(y) > 10) | (x > 10))  # right end of mask holder

            self.transmission[wnd] = np.sqrt(1e-3)
            self.transmission[wborder] = 0

        if not np.isfinite(self.transmission.sum()):
            _log.warn("There are NaNs in the BLC mask - correcting to zero. (DEBUG LATER?)")
            self.transmission[np.where(np.isfinite(self.transmission) == False)] = 0
        return self.transmission


class IdealFQPM(AnalyticImagePlaneElement):
    """ Defines an ideal 4-quadrant phase mask coronagraph, with its retardance
    set perfectly to 0.5 waves at one specific wavelength and varying linearly on
    either side of that.  "Ideal" in the sense of ignoring chromatic effects other
    than just the direct scaling of the wavelength.

    Parameters
    ----------
    name : string
        Descriptive name
    wavelength : float
        Wavelength in meters for which the FQPM was designed, and at which there
        is exactly 1/2 a wave of retardance.

    """

    @utils.quantity_input(wavelength=u.meter)
    def __init__(self, name="unnamed FQPM ", wavelength=10.65e-6*u.meter, **kwargs):
        AnalyticImagePlaneElement.__init__(self, **kwargs)
        self.name = name

        self.central_wavelength = wavelength

    def get_opd(self, wave):
        """ Compute the OPD appropriate for a 4QPM for some given pixel spacing
        corresponding to the supplied Wavefront
        """

        if not isinstance(wave, Wavefront):  # pragma: no cover
            raise ValueError("4QPM get_opd must be called with a Wavefront to define the spacing")
        assert (wave.planetype == _IMAGE)

        # TODO this computation could be sped up a lot w/ optimzations
        phase = np.empty(wave.shape)
        n0 = wave.shape[0] / 2
        n0 = int(round(n0))
        phase[:n0, :n0] = 0.5
        phase[n0:, n0:] = 0.5
        phase[n0:, :n0] = 0
        phase[:n0, n0:] = 0

        return phase * self.central_wavelength.to(u.meter).value


class RectangularFieldStop(AnalyticImagePlaneElement):
    """ Defines an ideal rectangular field stop

    Parameters
    ----------
    name : string
        Descriptive name
    width, height: float
        Size of the field stop, in arcseconds. Default 0.5 width, height 5.
    """

    def __init__(self, name="unnamed field stop", width=0.5, height=5.0, **kwargs):
        AnalyticImagePlaneElement.__init__(self, **kwargs)
        self.name = name
        self.width = float(width)  # width of square stop in arcseconds.
        self.height = float(height)  # height of square stop in arcseconds.
        self._default_display_size = max(height, width) * 1.2*u.arcsec

    def get_transmission(self, wave):
        """ Compute the transmission inside/outside of the field stop.
        """
        if not isinstance(wave, Wavefront):  # pragma: no cover
            raise ValueError("IdealFieldStop get_transmission must be called with a Wavefront "
                             "to define the spacing")
        assert (wave.planetype == _IMAGE)

#        y, x = wave.coordinates()
#        xnew = x * np.cos(np.deg2rad(self.angle)) + y * np.sin(np.deg2rad(self.angle))
#        ynew = -x * np.sin(np.deg2rad(self.angle)) + y * np.cos(np.deg2rad(self.angle))
#        x, y = xnew, ynew
        y, x = self.get_coordinates(wave)

        w_outside = np.where(
            (abs(y) > (self.height / 2)) |
            (abs(x) > (self.width / 2))
        )
        del x  # for large arrays, cleanup very promptly, before allocating self.transmission
        del y
        self.transmission = np.ones(wave.shape)
        self.transmission[w_outside] = 0

        return self.transmission


class SquareFieldStop(RectangularFieldStop):
    """ Defines an ideal square field stop

    Parameters
    ----------
    name : string
        Descriptive name
    size : float
        Size of the field stop, in arcseconds. Default 20.
    """

    def __init__(self, name="unnamed field stop", size=20., **kwargs):
        RectangularFieldStop.__init__(self, width=size, height=size, **kwargs)
        self.name = name
        self.height = self.width
        self._default_display_size = size * 1.2*u.arcsec


class AnnularFieldStop(AnalyticImagePlaneElement):
    """ Defines a circular field stop with an (optional) opaque circular center region

    Parameters
    ------------
    name : string
        Descriptive name
    radius_inner : float
        Radius of the central opaque region, in arcseconds. Default is 0.0 (no central opaque spot)
    radius_outer : float
        Radius of the circular field stop outer edge. Default is 10. Set to 0.0 for no outer edge.
    """
    def __init__(self, name="unnamed annular field stop", radius_inner=0.0, radius_outer=1.0, **kwargs):
        AnalyticImagePlaneElement.__init__(self, **kwargs)
        self.name = name
        self.radius_inner = radius_inner  # radius of circular occulter in arcseconds.
        self.radius_outer = radius_outer  # radius of circular field stop in arcseconds.
        self._default_display_size = 10*u.arcsec #radius_outer

    def get_transmission(self, wave):
        """ Compute the transmission inside/outside of the field stop.
        """
        if not isinstance(wave, Wavefront):  # pragma: no cover
            raise ValueError("get_transmission must be called with a Wavefront to define the spacing")
        assert (wave.planetype == _IMAGE)

        y, x = self.get_coordinates(wave)
<<<<<<< HEAD
        r = np.sqrt(x ** 2 + y ** 2)  #* wave.pixelscale
        
        pxscl = x[0,1]-x[0,0]
        ypix=y/pxscl  # The filled_circle_aa code and in particular pxwt doesn't seem reliable with pixel scale <1
        xpix=x/pxscl
=======
        r = np.sqrt(x ** 2 + y ** 2)
>>>>>>> 87cad1fa

        if self.radius_outer > 0:
            #w_outside = np.where(r >= self.radius_outer)
            #self.transmission[w_outside] = 0
            self.transmission = geometry.filled_circle_aa(wave.shape, 0,0, self.radius_outer/pxscl, xarray=xpix, yarray=ypix)
        else:
            self.transmission = np.ones(wave.shape)

        if self.radius_inner > 0:
            self.transmission -= geometry.filled_circle_aa(wave.shape, 0,0, self.radius_inner/pxscl, xarray=xpix, yarray=ypix)
            #w_inside = np.where(r <= self.radius_inner)
            #self.transmission[w_inside] = 0

        return self.transmission


class CircularOcculter(AnnularFieldStop):
    """ Defines an ideal circular occulter (opaque circle)

    Parameters
    ----------
    name : string
        Descriptive name
    radius : float
        Radius of the occulting spot, in arcseconds. Default is 1.0

    """
    def __init__(self, name="unnamed occulter", radius=1.0, **kwargs):
        super(CircularOcculter,self).__init__(name=name,radius_inner=radius, radius_outer=0.0, **kwargs)
        self._default_display_size = 10*u.arcsec


class BarOcculter(AnalyticImagePlaneElement):
    """ Defines an ideal bar occulter (like in MIRI's Lyot coronagraph)

    Parameters
    ----------
    name : string
        Descriptive name
    width : float
        width of the bar stop, in arcseconds. Default is 1.0

    """

    def __init__(self, name="bar occulter", width=1.0, **kwargs):
        AnalyticImagePlaneElement.__init__(self, **kwargs)
        self.name = name
        self.width = width
        self._default_display_size = 10*u.arcsec

    def get_transmission(self, wave):
        """ Compute the transmission inside/outside of the occulter.
        """
        if not isinstance(wave, Wavefront):  # pragma: no cover
            raise ValueError("get_transmission must be called with a Wavefront to define the spacing")
        assert (wave.planetype == _IMAGE)

        y, x = self.get_coordinates(wave)

        w_inside = np.where(np.abs(x) <= self.width / 2)
        self.transmission = np.ones(wave.shape)
        self.transmission[w_inside] = 0

        return self.transmission


# ------ Analytic Pupil or Intermedian Plane elements (coordinates in meters) -----

class FQPM_FFT_aligner(AnalyticOpticalElement):
    """  Helper class for modeling FQPMs accurately

    Adds (or removes) a slight wavelength- and pixel-scale-dependent tilt
    to a pupil wavefront, to ensure the correct alignment of the image plane
    FFT'ed PSF with the desired quad pixel alignment for the FQPM.

    This is purely a computational convenience tool to work around the
    pixel coordinate restrictions imposed by the FFT algorithm,
    not a representation of any physical optic.

    Parameters
    ----------
    direction : string
        'forward' or 'backward'

    """

    def __init__(self, name="FQPM FFT aligner", direction='forward', **kwargs):
        AnalyticOpticalElement.__init__(self, name=name, planetype=_PUPIL, **kwargs)
        direction = direction.lower()
        if direction != 'forward' and direction != 'backward':
            raise ValueError("Invalid direction %s, must be either"
                             "forward or backward." % direction)
        self.direction = direction
        self._suppress_display = True
        self.wavefront_display_hint = 'phase' # preferred display for wavefronts at this plane

    def get_opd(self, wave):
        """ Compute the required tilt needed to get the PSF centered on the corner between
        the 4 central pixels, not on the central pixel itself.
        """

        if not isinstance(wave, Wavefront):  # pragma: no cover
            raise ValueError("FQPM get_opd must be called with a Wavefront to define the spacing")
        assert wave.planetype != _IMAGE, "This optic does not work on image planes"

        fft_im_pixelscale = wave.wavelength / wave.diam / wave.oversample * _RADIANStoARCSEC
        required_offset = -fft_im_pixelscale * 0.5
        if self.direction == 'backward':
            required_offset *= -1
            wave._image_centered = 'pixel'
        else:
            wave._image_centered = 'corner'
        wave.tilt(required_offset, required_offset)

        # gotta return something... so return a value that will not affect the wave any more.
        return 0 # null OPD


class ParityTestAperture(AnalyticOpticalElement):
    """ Defines a circular pupil aperture with boxes cut out.
    This is mostly a test aperture, which has no symmetry and thus can be used to
    test the various Fourier transform algorithms and sign conventions.

    Parameters
    ----------
    name : string
        Descriptive name
    radius : float
        Radius of the pupil, in meters. Default is 1.0

    pad_factor : float, optional
        Amount to oversize the wavefront array relative to this pupil.
        This is in practice not very useful, but it provides a straightforward way
        of verifying during code testing that the amount of padding (or size of the circle)
        does not make any numerical difference in the final result.

    """

    @utils.quantity_input(radius=u.meter)
    def __init__(self, name=None, radius=1.0*u.meter, pad_factor=1.0, **kwargs):
        if name is None: name = "Asymmetric Parity Test Aperture, radius={}".format(radius)
        AnalyticOpticalElement.__init__(self, name=name, planetype=_PUPIL, **kwargs)
        self.radius = radius
        # for creating input wavefronts - let's pad a bit:
        self.pupil_diam = pad_factor * 2 * self.radius
        self.wavefront_display_hint = 'intensity' # preferred display for wavefronts at this plane

    def get_transmission(self, wave):
        """ Compute the transmission inside/outside of the occulter.
        """
        if not isinstance(wave, Wavefront):  # pragma: no cover
            raise ValueError("CircularAperture get_opd must be called with a Wavefront "
                             "to define the spacing")
        assert (wave.planetype != _IMAGE)

        radius = self.radius.to(u.meter).value
        y, x = self.get_coordinates(wave)
        r = np.sqrt(x ** 2 + y ** 2)

        w_outside = np.where(r > radius)
        self.transmission = np.ones(wave.shape)
        self.transmission[w_outside] = 0

        w_box1 = np.where(
            (r > (radius * 0.5)) &
            (np.abs(x) < radius * 0.1) &
            (y < 0)
        )
        w_box2 = np.where(
            (r > (radius * 0.75)) &
            (np.abs(y) < radius * 0.2) &
            (x < 0)
        )
        self.transmission[w_box1] = 0
        self.transmission[w_box2] = 0

        return self.transmission


class CircularAperture(AnalyticOpticalElement):
    """ Defines an ideal circular pupil aperture

    Parameters
    ----------
    name : string
        Descriptive name
    radius : float
        Radius of the pupil, in meters. Default is 1.0

    pad_factor : float, optional
        Amount to oversize the wavefront array relative to this pupil.
        This is in practice not very useful, but it provides a straightforward way
        of verifying during code testing that the amount of padding (or size of the circle)
        does not make any numerical difference in the final result.
    """

    @utils.quantity_input(radius=u.meter)
    def __init__(self, name=None, radius=1.0*u.meter, pad_factor=1.0, planetype=PlaneType.unspecified, **kwargs):

        if name is None:
            name = "Circle, radius={}".format(radius)
        super(CircularAperture, self).__init__(name=name, planetype=planetype, **kwargs)
        self.radius=radius
        # for creating input wavefronts - let's pad a bit:
        self.pupil_diam = pad_factor * 2 * self.radius

    def get_transmission(self, wave):
        """ Compute the transmission inside/outside of the aperture.
        """
        if not isinstance(wave, Wavefront):  # pragma: no cover
            raise ValueError("CircularAperture get_transmission must be called with a Wavefront "
                             "to define the spacing")
        assert (wave.planetype != _IMAGE)

<<<<<<< HEAD

        y, x = self.get_coordinates(wave)
        #r = np.sqrt(x ** 2 + y ** 2)
        #del x
        #del y

        #w_outside = np.where(r > self.radius)
        #del r
        #self.transmission = np.ones(wave.shape)
        #self.transmission[w_outside] = 0
        pixscale = np.abs(x[0,1] - x[0,0])
        self.transmission = geometry.filled_circle_aa(wave.shape, 0,0,self.radius/pixscale,x/pixscale, y/pixscale)
=======
        y, x = self.get_coordinates(wave)
        radius = self.radius.to(u.meter).value
        r = np.sqrt(x ** 2 + y ** 2)
        del x
        del y

        w_outside = np.where(r > radius)
        del r
        self.transmission = np.ones(wave.shape)
        self.transmission[w_outside] = 0
>>>>>>> 87cad1fa
        return self.transmission


class HexagonAperture(AnalyticOpticalElement):
    """ Defines an ideal hexagonal pupil aperture

    Specify either the side length (= corner radius) or the
    flat-to-flat distance, or the point-to-point diameter.

    Parameters
    ----------
    name : string
        Descriptive name
    side : float, optional
        side length (and/or radius) of hexagon, in meters. Overrides flattoflat if both are present.
    flattoflat : float, optional
        Distance between sides (flat-to-flat) of the hexagon, in meters. Default is 1.0
    diameter : float, optional
        point-to-point diameter of hexagon. Twice the side length. Overrides flattoflat, but is overridden by side.

    """

    @utils.quantity_input(side=u.meter, diameter=u.meter, flattoflat=u.meter)
    def __init__(self, name=None, side=None, diameter=None, flattoflat=None, **kwargs):
        if flattoflat is None and side is None and diameter is None:
            self.side = 1.0*u.meter
        elif side is not None:
            self.side = side
        elif diameter is not None:
            self.side = diameter/2
        else:
            self.side = lattoflat / np.sqrt(3.)

        self.pupil_diam = 2 * self.side  # for creating input wavefronts
        if name is None:
            name = "Hexagon, side length= {}".format(self.side)

        AnalyticOpticalElement.__init__(self, name=name, planetype=_PUPIL, **kwargs)

    @property
    def diameter(self):
        return self.side*2

    @property
    def flat_to_flat(self):
        return self.side*np.sqrt(3.)

    def get_transmission(self, wave):
        """ Compute the transmission inside/outside of the occulter.
        """
        if not isinstance(wave, Wavefront):  # pragma: no cover
            raise ValueError("HexagonAperture get_transmission must be called with a Wavefront "
                             "to define the spacing")
        assert (wave.planetype != _IMAGE)

        y, x = self.get_coordinates(wave)
        side = self.side.to(u.meter).value
        absy = np.abs(y)

        self.transmission = np.zeros(wave.shape)

        w_rect = np.where(
            (np.abs(x) <= 0.5 * side) &
            (absy <= np.sqrt(3) / 2 * side)
        )
        w_left_tri = np.where(
            (x <= -0.5 * side) &
            (x >= -1 * side) &
            (absy <= (x + 1 * side) * np.sqrt(3))
        )
        w_right_tri = np.where(
            (x >= 0.5 * side) &
            (x <= 1 * side) &
            (absy <= (1 * side - x) * np.sqrt(3))
        )
        self.transmission[w_rect] = 1
        self.transmission[w_left_tri] = 1
        self.transmission[w_right_tri] = 1

        return self.transmission


class MultiHexagonAperture(AnalyticOpticalElement):
    """ Defines a hexagonally segmented aperture

    Parameters
    ----------
    name : string
        Descriptive name
    rings : integer
        The number of rings of hexagons to include (
        i.e. 2 for a JWST-like aperture, 3 for a Keck-like aperture, and so on)
    side : float, optional
        side length (and/or radius) of hexagon, in meters. Overrides flattoflat if both are present.
    flattoflat : float, optional
        Distance between sides (flat-to-flat) of the hexagon, in meters. Default is 1.0
    gap: float, optional
        Gap between adjacent segments, in meters. Default is 0.01 m = 1 cm
    center : bool, optional
        should the central segment be included? Default is False.
    segmentlist : list of ints, optional
        This allows one to specify that only a subset of segments are present, for a
        partially populated segmented telescope, non-redundant segment set, etc.
        Segments are numbered from 0 for the center segment, 1 for the segment immediately
        above it, and then clockwise around each ring.
        For example, segmentlist=[1,3,5] would make an aperture of 3 segments.


    Note that this routine becomes a bit slow for nrings >4. For repeated computations on
    the same aperture, it will be faster to create this once, save it to a FITS file using
    the toFITS() method, and then use that.

    """

    @utils.quantity_input(side=u.meter, flattoflat=u.meter, gap=u.meter)
    def __init__(self, name="MultiHex", flattoflat=1.0, side=None, gap=0.01, rings=1,
                 segmentlist=None, center=False, **kwargs):
        if flattoflat is None and side is None:
            self.side = 1.0*u.meter
        elif side is not None:
            self.side = side
        else:
            self.side = flattoflat / np.sqrt(3.)
        self.flattoflat = self.side * np.sqrt(3)
        self.rings = rings
        self.gap = gap
        AnalyticOpticalElement.__init__(self, name=name, planetype=_PUPIL, **kwargs)

        self.pupil_diam = (self.flattoflat + self.gap) * (2 * self.rings + 1)

        # make a list of all the segments included in this hex aperture
        if segmentlist is not None:
            self.segmentlist = segmentlist
        else:
            self.segmentlist = list(range(self._n_hexes_inside_ring(self.rings + 1)))
            if not center:
                self.segmentlist.remove(0)  # remove center segment 0

    def _n_hexes_in_ring(self, n):
        """ How many hexagons in ring N? """
        return 1 if n == 0 else 6 * n

    def _n_hexes_inside_ring(self, n):
        """ How many hexagons interior to ring N, not counting N?"""
        return sum([self._n_hexes_in_ring(i) for i in range(n)])

    def _hex_in_ring(self, hex_index):
        """ What ring is a given hexagon in?"""
        if hex_index == 0:
            return 0
        for i in range(100):
            if self._n_hexes_inside_ring(i) <= hex_index < self._n_hexes_inside_ring(i + 1):
                return i
        raise ValueError("Loop exceeded! MultiHexagonAperture is limited to <100 rings of hexagons.")

    def _hex_radius(self, hex_index):
        """ Radius of a given hexagon from the center """
        ring = self._hex_in_ring(hex_index)
        if ring <= 1:
            return (self.flattoflat + self.gap) * ring

    def _hex_center(self, hex_index):
        """ Center coordinates of a given hexagon
        counting clockwise around each ring

        Returns y, x coords

        """
        ring = self._hex_in_ring(hex_index)

        # now count around from the starting point:
        index_in_ring = hex_index - self._n_hexes_inside_ring(ring) + 1  # 1-based
        angle_per_hex = 2 * np.pi / self._n_hexes_in_ring(ring)  # angle in radians

        # Now figure out what the radius is:
        xpos = None
        flattoflat = self.flattoflat.to(u.meter).value
        gap = self.gap.to(u.meter).value
        side = self.side.to(u.meter).value
        if ring <= 1:
            radius = (flattoflat + gap) * ring
            angle = angle_per_hex * (index_in_ring - 1)
        elif ring == 2:
            if np.mod(index_in_ring, 2) == 1:
                radius = (flattoflat + gap) * ring  # JWST 'B' segments
            else:
                radius = side * 3 + gap * np.sqrt(3.) / 2 * 2  # JWST 'C' segments
            angle = angle_per_hex * (index_in_ring - 1)
        elif ring == 3:
            if np.mod(index_in_ring, ring) == 1:
                radius = (flattoflat + gap) * ring  # JWST 'B' segments
                angle = angle_per_hex * (index_in_ring - 1)
            else:  # C-like segments (in pairs)
                ypos = 2.5 * (flattoflat + gap)
                xpos = 1.5 * side + gap * np.sqrt(3) / 4
                radius = np.sqrt(xpos ** 2 + ypos ** 2)
                Cangle = np.arctan2(xpos, ypos)

                if np.mod(index_in_ring, 3) == 2:
                    last_B_angle = ((index_in_ring - 1) // 3) * 3 * angle_per_hex
                    angle = last_B_angle + Cangle * np.mod(index_in_ring - 1, 3)
                else:
                    next_B_angle = (((index_in_ring - 1) // 3) * 3 + 3) * angle_per_hex
                    angle = next_B_angle - Cangle
                xpos = None
        else:  # generalized code!
            # the above are actuall now redundant given that this exists, but
            # I'll leave them alone for now.
            # TODO:jlong: remove redundant code paths?
            whichside = (index_in_ring - 1) // ring  # which of the sides are we on?

            if np.mod(index_in_ring, ring) == 1:
                radius = (flattoflat + gap) * ring  # JWST 'B' segments
                angle = angle_per_hex * (index_in_ring - 1)
            else:
                # find position of previous 'B' type segment.
                radius0 = (flattoflat + gap) * ring  # JWST 'B' segments
                last_B_angle = ((index_in_ring - 1) // ring) * ring * angle_per_hex
                ypos0 = radius0 * np.cos(last_B_angle)
                xpos0 = radius0 * np.sin(last_B_angle)

                da = (flattoflat + gap) * np.cos(30 * np.pi / 180)
                db = (flattoflat + gap) * np.sin(30 * np.pi / 180)

                if whichside == 0:
                    dx, dy = da, -db
                elif whichside == 1:
                    dx, dy = 0, -(flattoflat + gap)
                elif whichside == 2:
                    dx, dy = -da, -db
                elif whichside == 3:
                    dx, dy = -da, db
                elif whichside == 4:
                    dx, dy = 0, (flattoflat + gap)
                elif whichside == 5:
                    dx, dy = da, db

                xpos = xpos0 + dx * np.mod(index_in_ring - 1, ring)
                ypos = ypos0 + dy * np.mod(index_in_ring - 1, ring)

        # now clock clockwise around the ring (for rings <=3 only)
        if xpos is None:
            ypos = radius * np.cos(angle)
            xpos = radius * np.sin(angle)

        return ypos, xpos

    def get_transmission(self, wave):
        """ Compute the transmission inside/outside of the occulter.
        """
        if not isinstance(wave, Wavefront):
            raise ValueError("get_transmission must be called with a Wavefront to define the spacing")
        assert (wave.planetype != _IMAGE)

        self.transmission = np.zeros(wave.shape)

        for i in self.segmentlist:
            self._one_hexagon(wave, i)

        return self.transmission

    def _one_hexagon(self, wave, index):
        """ Draw one hexagon into the self.transmission array """

        y, x = self.get_coordinates(wave)
        side = self.side.to(u.meter).value

        ceny, cenx = self._hex_center(index)

        y -= ceny
        x -= cenx
        absy = np.abs(y)

        w_rect = np.where(
            (np.abs(x) <= 0.5 * side) &
            (absy <= np.sqrt(3) / 2 * side)
        )
        w_left_tri = np.where(
            (x <= -0.5 * side) &
            (x >= -1 * side) &
            (absy <= (x + 1 * side) * np.sqrt(3))
        )
        w_right_tri = np.where(
            (x >= 0.5 * side) &
            (x <= 1 * side) &
            (absy <= (1 * side - x) * np.sqrt(3))
        )

        val = 1
        self.transmission[w_rect] = val
        self.transmission[w_left_tri] = val
        self.transmission[w_right_tri] = val


class NgonAperture(AnalyticOpticalElement):
    """ Defines an ideal N-gon pupil aperture.

    Parameters
    -----------
    name : string
        Descriptive name
    nsides : integer
        Number of sides. Default is 6.
    radius : float
        radius to the vertices, meters. Default is 1.
    rotation : float
        Rotation angle to first vertex, in degrees counterclockwise from the +X axis. Default is 0.
    """

    @utils.quantity_input(radius=u.meter)
    def __init__(self, name=None, nsides=6, radius=1*u.meter, rotation=0., **kwargs):
        self.radius = radius
        self.nsides = nsides
        self.pupil_diam = 2 * self.radius  # for creating input wavefronts
        if name is None:
            name = "{}-gon, radius= {}".format(self.nsides, self.radius)
        AnalyticOpticalElement.__init__(self, name=name, planetype=_PUPIL, rotation=rotation, **kwargs)

    def get_transmission(self, wave):
        """ Compute the transmission inside/outside of the occulter.
        """
        if not isinstance(wave, Wavefront):  # pragma: no cover
            raise ValueError("get_transmission must be called with a Wavefront to define the spacing")
        assert (wave.planetype != _IMAGE)
        y, x = self.get_coordinates(wave)

        phase = self.rotation * np.pi / 180
        vertices = np.zeros((self.nsides, 2), dtype=np.float64)
        for i in range(self.nsides):
            vertices[i] = [np.cos(i * 2 * np.pi / self.nsides + phase),
                           np.sin(i * 2 * np.pi / self.nsides + phase)]
        vertices *= self.radius.to(u.meter).value

        self.transmission = np.zeros(wave.shape)
        for row in range(wave.shape[0]):
            pts = np.asarray(list(zip(x[row], y[row])))
            ok = matplotlib.path.Path(vertices).contains_points(pts)
            self.transmission[row][ok] = 1.0

        return self.transmission


class RectangleAperture(AnalyticOpticalElement):
    """ Defines an ideal rectangular pupil aperture

    Parameters
    ----------
    name : string
        Descriptive name
    width : float
        width of the rectangle, in meters. Default is 0.5
    height : float
        height of the rectangle, in meters. Default is 1.0
    rotation : float
        Rotation angle for 'width' axis. Default is 0.

    """

    @utils.quantity_input(width=u.meter, height=u.meter)
    def __init__(self, name=None, width=0.5*u.meter, height=1.0*u.meter, rotation=0.0, **kwargs):
        self.width = width
        self.height = height
        if name is None:
            name = "Rectangle, size= {s.width:.1f} wide * {s.height:.1f} high".format(s=self)
        AnalyticOpticalElement.__init__(self, name=name, planetype=_PUPIL, rotation=rotation, **kwargs)
        # for creating input wavefronts:
        self.pupil_diam = np.sqrt(self.height ** 2 + self.width ** 2)

    def get_transmission(self, wave):
        """ Compute the transmission inside/outside of the occulter.
        """
        if not isinstance(wave, Wavefront):  # pragma: no cover
            raise ValueError("get_transmission must be called with a Wavefront to define the spacing")
        assert (wave.planetype != _IMAGE)

        y, x = self.get_coordinates(wave)

        w_outside = np.where(
            (abs(y) > (self.height.to(u.meter).value / 2)) |
            (abs(x) > (self.width.to(u.meter).value / 2))
        )
        del y
        del x

        self.transmission = np.ones(wave.shape)
        self.transmission[w_outside] = 0
        return self.transmission


class SquareAperture(RectangleAperture):
    """ Defines an ideal square pupil aperture

    Parameters
    ----------
    name : string
        Descriptive name
    size: float
        side length of the square, in meters. Default is 1.0
    rotation : float
        Rotation angle for the square. Default is 0.

    """

    @utils.quantity_input(size=u.meter)
    def __init__(self, name=None, size=1.0*u.meter, **kwargs):
        self._size = size
        if name is None:
            name = "Square, side length= {}".format(size)
        RectangleAperture.__init__(self, name=name, width=size, height=size, **kwargs)
        self.size = size
        self.pupil_diam = 2 * self.size  # for creating input wavefronts

    @property
    def size(self):
        return self._size

    @size.setter
    def size(self, value):
        self._size = value
        self.height = value
        self.width = value


class SecondaryObscuration(AnalyticOpticalElement):
    """ Defines the central obscuration of an on-axis telescope including secondary mirror and
    supports

    The number of supports is adjustable but they are always radially symmetric around the center.
    See AsymmetricSecondaryObscuration if you need more flexibility.

    Parameters
    ----------
    secondary_radius : float or astropy Quantity length
        Radius of the circular secondary obscuration, in meters or other unit.
        Default 0.5 m
    n_supports : int
        Number of secondary mirror supports ("spiders"). These will be
        spaced equally around a circle.  Default is 4.
    support_width : float or astropy Quantity length
        Width of each support, in meters or other unit. Default is 0.01 m = 1 cm.
    support_angle_offset : float
        Angular offset, in degrees, of the first secondary support from the X axis.

    """

    @utils.quantity_input(secondary_radius=u.meter, support_width=u.meter)
    def __init__(self, name=None, secondary_radius=0.5*u.meter, n_supports=4, support_width=0.01*u.meter,
                 support_angle_offset=0.0, **kwargs):
        if name is None:
            name = "Secondary Obscuration with {0} supports".format(n_supports)
        AnalyticOpticalElement.__init__(self, name=name, planetype=_PUPIL, **kwargs)
        self.secondary_radius = secondary_radius
        self.n_supports = n_supports
        self.support_width = support_width
        self.support_angle_offset = support_angle_offset

        # for creating input wavefronts if this is the first optic in a opticalsystem:
        self.pupil_diam = 4 * self.secondary_radius

    def get_transmission(self, wave):
        """ Compute the transmission inside/outside of the obscuration
        """
        if not isinstance(wave, Wavefront):  # pragma: no cover
            raise ValueError("get_transmission must be called with a Wavefront to define the spacing")
        assert (wave.planetype != _IMAGE)

        self.transmission = np.ones(wave.shape)

        y, x = self.get_coordinates(wave)
        r = np.sqrt(x ** 2 + y ** 2)  #* wave.pixelscale

        self.transmission[r < self.secondary_radius.to(u.meter).value] = 0

        for i in range(self.n_supports):
            angle = 2 * np.pi / self.n_supports * i + np.deg2rad(self.support_angle_offset)

            # calculate rotated x' and y' coordinates after rotation by that angle.
            xp = np.cos(angle) * x + np.sin(angle) * y
            yp = -np.sin(angle) * x + np.cos(angle) * y

            self.transmission[(xp > 0) & (np.abs(yp) < self.support_width.to(u.meter).value / 2)] = 0

            # TODO check here for if there are no pixels marked because the spider is too thin.
            # In that case use a grey scale approximation

        return self.transmission


class AsymmetricSecondaryObscuration(SecondaryObscuration):
    """ Defines a central obscuration with one or more supports which can be oriented at
    arbitrary angles around the primary mirror, a la the three supports of JWST

    This also allows for secondary supports that do not intersect with
    the primary mirror center; use the support_offset_x and support_offset_y parameters
    to apply offsets relative to the center for the origin of each strut.

    Parameters
    ----------
    secondary_radius : float
        Radius of the circular secondary obscuration. Default 0.5 m
    support_angle : ndarray or list of floats
        The angle measured counterclockwise from +Y for each support
    support_width : float or astropy Quantity of type length, or list of those
        if scalar, gives the width for all support struts
        if a list, gives separately the width for each support strut independently.
        Widths in meters or other unit if specified. Default is 0.01 m = 1 cm.
    support_offset_x : float, or list of floats.
        Offset in the X direction of the start point for each support.
        if scalar, applies to all supports; if a list, gives a separate offset for each.
    support_offset_y : float, or list of floats.
        Offset in the Y direction of the start point for each support.
        if scalar, applies to all supports; if a list, gives a separate offset for each.
    """

    @utils.quantity_input(support_width=u.meter)
    def __init__(self, support_angle=(0, 90, 240), support_width=0.01*u.meter,
            support_offset_x=0.0, support_offset_y=0.0, **kwargs):
        SecondaryObscuration.__init__(self, n_supports=len(support_angle), **kwargs)

        self.support_angle = np.asarray(support_angle)

        if np.isscalar(support_width.value):
            support_width = np.zeros(len(support_angle)) + support_width
        self.support_width = support_width

        if np.isscalar(support_offset_x):
            support_offset_x = np.zeros(len(support_angle)) + support_offset_x
        self.support_offset_x = support_offset_x

        if np.isscalar(support_offset_y):
            support_offset_y = np.zeros(len(support_angle)) + support_offset_y
        self.support_offset_y = support_offset_y

    def get_transmission(self, wave):
        """ Compute the transmission inside/outside of the obscuration
        """
        if not isinstance(wave, Wavefront):  # pragma: no cover
            raise ValueError("get_transmission must be called with a Wavefront to define the spacing")
        assert (wave.planetype != _IMAGE)

        self.transmission = np.ones(wave.shape)

        y, x = self.get_coordinates(wave)
        r = np.sqrt(x ** 2 + y ** 2)

        self.transmission[r < self.secondary_radius.to(u.meter).value] = 0

        for angle_deg, width, offset_x, offset_y in zip(self.support_angle,
                self.support_width, self.support_offset_x, self.support_offset_y):
            angle = np.deg2rad(angle_deg + 90)  # 90 deg offset is to start from the +Y direction

            # calculate rotated x' and y' coordinates after rotation by that angle.
            # and application of offset
            xp = np.cos(angle) * (x-offset_x) + np.sin(angle) * (y-offset_y)
            yp = -np.sin(angle) * (x-offset_x) + np.cos(angle) * (y-offset_y)

            self.transmission[(xp > 0) & (np.abs(yp) < width.to(u.meter).value / 2)] = 0

            # TODO check here for if there are no pixels marked because the spider is too thin.
            # In that case use a grey scale approximation

        return self.transmission


class ThinLens(CircularAperture):
    """ An idealized thin lens, implemented as a Zernike defocus term.

    The sign convention adopted is the usual for lenses: a "positive" lens
    is converging (i.e. convex), a "negative" lens is diverging (i.e. concave).

    In other words, a positive number of waves of defocus indicates a
    lens with positive OPD at the center, and negative at its rim.
    (Note, this is opposite the sign convention for Zernike defocus)

    Parameters
    -------------
    nwaves : float
        The number of waves of defocus, peak to valley. May be positive or negative.
        This is applied as a normalization over an area defined by the circumscribing circle
        of the input wavefront. That is, there will be nwaves defocus peak-to-valley
        over the region of the pupil that has nonzero input intensity.
    reference_wavelength : float
        Wavelength, in meters, at which that number of waves of defocus is specified.
    radius : float
        Pupil radius, in meters, over which the Zernike defocus term should be computed
        such that rho = 1 at r = `radius`.
    """

    @utils.quantity_input(reference_wavelength=u.meter)
    def __init__(self, name='Thin lens', nwaves=4.0, reference_wavelength=2e-6*u.meter,
                 radius=None, **kwargs):
        self.reference_wavelength = reference_wavelength
        self.nwaves = nwaves
        self.max_phase_delay = reference_wavelength * nwaves
        CircularAperture.__init__(self, name=name, radius=radius, **kwargs)
        self.wavefront_display_hint = 'phase' # preferred display for wavefronts at this plane

    def get_opd(self, wave):
        y, x = self.get_coordinates(wave)
        r = np.sqrt(x ** 2 + y ** 2)
        r_norm = r / self.radius.to(u.meter).value


        # don't forget the factor of 0.5 to make the scaling factor apply as peak-to-valley
        # rather than center-to-peak
        defocus_zernike = ((2 * r_norm ** 2 - 1) *
<<<<<<< HEAD
                           (0.5 * self.nwaves * self.reference_wavelength)) # / wave.wavelength))
        opd = defocus_zernike

        # the thin lens is explicitly also a circular aperture:
        # we use the aperture instensity here to mask the OPD we return
        aperture_intensity = CircularAperture.get_transmission(self, wave)
        opd[aperture_intensity==0] = 0

=======
                           (0.5 * self.nwaves * self.reference_wavelength.to(u.meter).value))
        # add negative sign here to get desired sign convention
        opd = -defocus_zernike * aperture_intensity
>>>>>>> 87cad1fa
        return opd


class GaussianAperture(AnalyticOpticalElement):
    """ Defines an ideal Gaussian apodized pupil aperture,
    or at least as much of one as can be fit into a finite-sized
    array

    The Gaussian's width must be set with either the fwhm or w parameters.

    Note that this makes an optic whose electric *field amplitude*
    transmission is the specified Gaussian; thus the intensity
    transmission will be the square of that Gaussian.


    Parameters
    ----------
    name : string
        Descriptive name
    fwhm : float, optional.
        Full width at half maximum for the Gaussian, in meters.
    w : float, optional
        Beam width parameter, equal to fwhm/(2*sqrt(ln(2))).
    pupil_diam : float, optional
        default pupil diameter for cases when it is not otherwise
        specified (e.g. displaying the optic by itself.) Default
        value is 3x the FWHM.

    """
    @utils.quantity_input(fwhm=u.meter, w=u.meter, pupil_diam=u.meter)
    def __init__(self, name=None, fwhm=None, w=None, pupil_diam=None, **kwargs):
        if fwhm is None and w is None:
            raise ValueError("Either the fwhm or w parameter must be set.")
        elif w is not None:
            self.w = w
        elif fwhm is not None:
            self.w = fwhm/(2*np.sqrt(np.log(2)))

        if pupil_diam is None:
            pupil_diam = 3 * self.fwhm  # for creating input wavefronts
        self.pupil_diam = pupil_diam
        if name is None:
            name = "Gaussian aperture with fwhm ={0}".format(self.fwhm)
        AnalyticOpticalElement.__init__(self, name=name, planetype=_PUPIL, **kwargs)

    @property
    def fwhm(self):
        return self.w*(2*np.sqrt(np.log(2)))

    def get_transmission(self, wave):
        """ Compute the transmission inside/outside of the aperture.
        """
        if not isinstance(wave, Wavefront):  # pragma: no cover
            raise ValueError("getPhasor must be called with a Wavefront to define the spacing")
        y, x = self.get_coordinates(wave)

        r = np.sqrt(x**2+y**2)

        transmission = np.exp((- (r/self.w.to(u.meter).value)**2))

        return transmission


# ------ generic analytic optics ------

class CompoundAnalyticOptic(AnalyticOpticalElement):
    """ Define a compound analytic optical element made up of the combination
    of two or more individual optical elements.

    This is just a convenience routine for semantic organization of optics.
    It can be useful to keep the list of optical planes cleaner, but
    you can certainly just add a whole bunch of planes all in a row without
    using this class to group them.

    All optics should be of the same plane type (pupil or image); propagation between
    different optics contained inside one compound is not supported.

    Parameters
    ----------
    opticslist : list
        A list of AnalyticOpticalElements to be merged together.

    """

    def _validate_only_analytic_optics(self, optics_list):
        for optic in optics_list:
            if isinstance(optic, AnalyticOpticalElement):
                continue  # analytic elements are allowed
            elif isinstance(optic, InverseTransmission):
                if isinstance(optic.uninverted_optic, AnalyticOpticalElement):
                    continue  # inverted elements are allowed, as long as they're analytic elements
                else:
                    return False  # inverted non-analytic elements aren't allowed, skip the rest
            else:
                return False  # no other types allowed, skip the rest of the list
        return True

    def __init__(self, opticslist=None, name="unnamed", verbose=True, **kwargs):
        if opticslist is None:
            raise ValueError("Missing required opticslist argument to CompoundAnalyticOptic")
        AnalyticOpticalElement.__init__(self, name=name, verbose=verbose, **kwargs)

        self.opticslist = []
        self._default_display_size = 3*u.arcsec
        self.planetype = None

        for optic in opticslist:
            if not self._validate_only_analytic_optics(opticslist):
                raise ValueError("Supplied optics list to CompoundAnalyticOptic can "
                                 "only contain AnalyticOptics")
            else:
                # if we are adding the first optic in the list, check what type of optical plane
                # it has
                # for subsequent optics, validate they have the same type
                if len(self.opticslist) == 0:
                    self.planetype = optic.planetype
                elif (self.planetype != optic.planetype and self.planetype != PlaneType.unspecified and
                        optic.planetype != PlaneType.unspecified):
                    raise ValueError("Cannot mix image plane and pupil plane optics in "
                                     "the same CompoundAnalyticOptic")

                self.opticslist.append(optic)
                if hasattr(optic, '_default_display_size'):
                    self._default_display_size = max(self._default_display_size,
                                                     optic._default_display_size)
                if hasattr(optic,'pupil_diam'):
                    if not hasattr(self,'pupil_diam'):
                        self.pupil_diam = optic.pupil_diam
                    else:
                        self.pupil_diam = max(self.pupil_diam, optic.pupil_diam)

        if self.planetype == _PUPIL:
            if all([hasattr(o, 'pupil_diam') for o in self.opticslist]):
                self.pupil_diam = np.asarray([o.pupil_diam.to(u.meter).value for o in self.opticslist]).max() * u.meter

    def get_transmission(self,wave):
        trans = np.ones(wave.shape, dtype=np.float)
        for optic in self.opticslist:
            trans *= optic.get_transmission(wave)
        return trans

    def get_opd(self,wave):
        opd = np.zeros(wave.shape, dtype=np.float)
        for optic in self.opticslist:
            opd += optic.get_opd(wave)
        return opd

    def get_phasor(self, wave):
        phasor = np.ones(wave.shape, dtype=np.complex)
        for optic in self.opticslist:
            nextphasor = optic.get_phasor(wave)
            phasor *= nextphasor
        return phasor<|MERGE_RESOLUTION|>--- conflicted
+++ resolved
@@ -697,15 +697,11 @@
         assert (wave.planetype == _IMAGE)
 
         y, x = self.get_coordinates(wave)
-<<<<<<< HEAD
-        r = np.sqrt(x ** 2 + y ** 2)  #* wave.pixelscale
+        r = np.sqrt(x ** 2 + y ** 2)
         
         pxscl = x[0,1]-x[0,0]
         ypix=y/pxscl  # The filled_circle_aa code and in particular pxwt doesn't seem reliable with pixel scale <1
         xpix=x/pxscl
-=======
-        r = np.sqrt(x ** 2 + y ** 2)
->>>>>>> 87cad1fa
 
         if self.radius_outer > 0:
             #w_outside = np.where(r >= self.radius_outer)
@@ -920,9 +916,9 @@
                              "to define the spacing")
         assert (wave.planetype != _IMAGE)
 
-<<<<<<< HEAD
 
         y, x = self.get_coordinates(wave)
+        radius = self.radius.to(u.meter).value
         #r = np.sqrt(x ** 2 + y ** 2)
         #del x
         #del y
@@ -932,19 +928,7 @@
         #self.transmission = np.ones(wave.shape)
         #self.transmission[w_outside] = 0
         pixscale = np.abs(x[0,1] - x[0,0])
-        self.transmission = geometry.filled_circle_aa(wave.shape, 0,0,self.radius/pixscale,x/pixscale, y/pixscale)
-=======
-        y, x = self.get_coordinates(wave)
-        radius = self.radius.to(u.meter).value
-        r = np.sqrt(x ** 2 + y ** 2)
-        del x
-        del y
-
-        w_outside = np.where(r > radius)
-        del r
-        self.transmission = np.ones(wave.shape)
-        self.transmission[w_outside] = 0
->>>>>>> 87cad1fa
+        self.transmission = geometry.filled_circle_aa(wave.shape, 0,0,radius/pixscale,x/pixscale, y/pixscale)
         return self.transmission
 
 
@@ -1551,20 +1535,14 @@
         # don't forget the factor of 0.5 to make the scaling factor apply as peak-to-valley
         # rather than center-to-peak
         defocus_zernike = ((2 * r_norm ** 2 - 1) *
-<<<<<<< HEAD
-                           (0.5 * self.nwaves * self.reference_wavelength)) # / wave.wavelength))
-        opd = defocus_zernike
+                           (0.5 * self.nwaves * self.reference_wavelength.to(u.meter).value))
 
         # the thin lens is explicitly also a circular aperture:
         # we use the aperture instensity here to mask the OPD we return
         aperture_intensity = CircularAperture.get_transmission(self, wave)
-        opd[aperture_intensity==0] = 0
-
-=======
-                           (0.5 * self.nwaves * self.reference_wavelength.to(u.meter).value))
+
         # add negative sign here to get desired sign convention
         opd = -defocus_zernike * aperture_intensity
->>>>>>> 87cad1fa
         return opd
 
 
