
import numpy as np
import astropy.units as u
from astropy.io import fits

from .. import poppy_core
from .. import optics
from .. import zernike
from .. import wfe
from .. import physical_wavefront

NWAVES = 0.5
WAVELENGTH = 1e-6
RADIUS = 1.0
NPIX = 101
DIAM = 3.0

def test_ZernikeAberration(display=False):
    # verify that we can reproduce the same behavior as ThinLens
    # using ZernikeAberration
    pupil = optics.CircularAperture(radius=RADIUS)
    lens = optics.ThinLens(nwaves=NWAVES, reference_wavelength=WAVELENGTH, radius=RADIUS)
    tl_wave = poppy_core.Wavefront(npix=NPIX, diam=DIAM, wavelength=WAVELENGTH)
    tl_wave *= lens
    # The ThinLens class is a subclass of CircularAperture so it automatically applies
    # pupil aperture shape as well as the wavefront

    # Sign convention: should be consistent, positive Thin Lens and positive Zernike WFE are equivalent
    zern_wave = poppy_core.Wavefront(npix=NPIX, diam=DIAM, wavelength=WAVELENGTH)
    zernike_lens = wfe.ZernikeWFE(
        coefficients=[0, 0, 0, NWAVES * WAVELENGTH / (2 * np.sqrt(3))],
        radius=RADIUS
    )
    zern_wave *= zernike_lens
    # But the ZernikeWFE class does not include any aperture transmission shape, so
    # we have to apply that here separately:
    zern_wave *= pupil

    if display:
        import matplotlib.pyplot as plt
        plt.figure()
        plt.imshow(zern_wave.intensity-tl_wave.intensity)
        plt.title("Intensity difference")
        plt.figure()
        plt.imshow(zern_wave.phase-tl_wave.phase)
        plt.title("Phase difference")
        plt.draw()
        plt.figure()
        plt.plot(tl_wave.intensity[50,:],color='black', label='Thin Lens intensity')
        plt.plot(tl_wave.phase[50,:], color='black', linestyle=':', label='Thin Lens phase')
        plt.plot(zern_wave.intensity[50,:],color='red', linestyle='--', label='Zernike intensity')
        plt.plot(zern_wave.phase[50,:], color='red', linestyle=':', label='Zernike phase')
        plt.legend(loc='upper right', frameon=False)

    assert np.allclose(zern_wave.intensity, tl_wave.intensity)

    # The Zernike class right now only has nonzero phase in pixels that are strictly
    # radius < 1, and doesn't include partially illuminated pixels beyond that. So to
    # get this test passing for now, we need to only compute the std dev for inside
    # r < 1.

    # FIXME: enhance Zernike class to provide appropriate OPD values for
    # partially-illuminated pixels at the boundary (this is nontrivial given
    # current implementation)
    y, x = zern_wave.coordinates()
    r = np.sqrt(y**2 + x**2)
    stddev = np.std((zern_wave.phase - tl_wave.phase)[r < RADIUS])

    assert stddev < 1e-16, ("ZernikeAberration disagrees with ThinLens! stddev {}".format(stddev))


def test_zernike_get_opd():
    wave = poppy_core.Wavefront(wavelength=WAVELENGTH)
    zernike_optic = wfe.ZernikeWFE(coefficients=[NWAVES * WAVELENGTH,], radius=RADIUS)
    opd_map = zernike_optic.get_opd(wave)
    assert np.max(opd_map) == NWAVES * WAVELENGTH


def test_ParameterizedAberration():
    # verify that we can reproduce the same behavior as ZernikeAberration
    # using ParameterizedAberration
    NWAVES = 0.5
    WAVELENGTH = 1e-6
    RADIUS = 1.0

    pupil = optics.CircularAperture(radius=RADIUS)

    zern_wave = poppy_core.Wavefront(npix=NPIX, diam=DIAM, wavelength=1e-6)
    zernike_wfe = wfe.ZernikeWFE(
        coefficients=[0, 0, 2e-7, NWAVES * WAVELENGTH / (2 * np.sqrt(3)), 0, 3e-8],
        radius=RADIUS
    )
    zern_wave *= pupil
    zern_wave *= zernike_wfe

    parameterized_distortion = wfe.ParameterizedWFE(
        coefficients=[0, 0, 2e-7, NWAVES * WAVELENGTH / (2 * np.sqrt(3)), 0, 3e-8],
        basis_factory=zernike.zernike_basis,
        radius=RADIUS
    )

    pd_wave = poppy_core.Wavefront(npix=NPIX, diam=3.0, wavelength=1e-6)
    pd_wave *= pupil
    pd_wave *= parameterized_distortion

    np.testing.assert_allclose(pd_wave.phase, zern_wave.phase,
                               err_msg="ParameterizedAberration disagrees with ZernikeAberration")


def test_StatisticalPSDWFE(index=3, seed=123456, plot=False):

    # Verify that we produce phase screen with input RMS WFE
    NPIX = 256    # 101 is too small and results in issues for this test
    def rms(opd):
        """Calculate the RMS WFE of a wf with a zero mean."""
        rms = np.sqrt(np.mean(np.square(opd)))
        return rms

    wvferr = 134*u.nm
    psd_wave = poppy_core.Wavefront(npix=NPIX, diam=DIAM, wavelength=1e-6)
    psd_wfe = wfe.StatisticalPSDWFE(index=index, wfe=wvferr, radius=RADIUS, seed=seed)

    psd_opd = psd_wfe.get_opd(psd_wave)
    assert np.isclose(rms(psd_opd), wvferr.to(u.m).value), "WFE doesn't match input WFE."

    # Verify that we reproduce the correct spectral index of the PSD
    def radial_profile(image, center=None):
        """ Compute a radial profile of the image.
        Stripped down version of puppy.utils.radial_profile().
        Keeps only the functionality that is needed for this test.
        Parameters
        ----------
        image : array
            image to get a radial profile of
        center : tuple of floats
            Coordinates (x,y) of PSF center, in pixel units. Default is image center.
        Returns
        --------
        results : tuple
            Tuple containing (radius, profile).
        """

        y, x = np.indices(image.shape, dtype=float)
        if center is None:
            # get exact center of image
            # center = (image.shape[1]/2, image.shape[0]/2)
            center = tuple((a - 1) / 2.0 for a in image.shape[::-1])

        x -= center[0]
        y -= center[1]

        r = np.sqrt(x ** 2 + y ** 2)

        # Use full image
        ind = np.argsort(r.flat)
        sr = r.flat[ind]  # sorted r
        sim = image.flat[ind]  # sorted image

        ri = sr.astype(int)  # sorted r as int
        deltar = ri[1:] - ri[:-1]  # assume all radii represented (more work if not)
        rind = np.where(deltar)[0]
        nr = rind[1:] - rind[:-1]  # number in radius bin
        csim = np.nan_to_num(sim).cumsum(dtype=float)  # cumulative sum to figure out sums for each bin
        # np.nancumsum is implemented in >1.12
        tbin = csim[rind[1:]] - csim[rind[:-1]]  # sum for image values in radius bins
        radialprofile = tbin / nr

        # pre-pend the initial element that the above code misses.
        radialprofile2 = np.empty(len(radialprofile) + 1)
        if rind[0] != 0:
            radialprofile2[0] = csim[rind[0]] / (
                    rind[0] + 1)  # if there are multiple elements in the center bin, average them
        else:
            radialprofile2[0] = csim[0]  # otherwise if there's just one then just take it.
        radialprofile2[1:] = radialprofile
        rr = np.arange(
            len(radialprofile2)) +  0.5  # these should be centered in the bins, so add a half.

        return rr, radialprofile2

    inv_psd = np.fft.ifftshift(np.fft.ifft2(np.fft.ifftshift(psd_opd)))
    rad, prof = radial_profile(np.abs(inv_psd) ** 2, center=(int(NPIX/2), int(NPIX/2)))

    # Test that the output power law matches the requested input power law.
    # We set a relatively generous threshold for this test (3% difference in index)
    # because this is statistical, and any given realization will differ from the index
    # by potentially several percent. We also fix the seed above, to ensure test repeatability.

    assert (0.1 <= index <= 10), "index is outside of the range supported by this unit test"

    import astropy.modeling
    # guess a power law model; but don't have the starting guess be the right anwser
    plaw_guess = astropy.modeling.models.PowerLaw1D(alpha=index*1.5,
        bounds={'alpha': (0.1, 10)}) # avoid floating point overflow warnings on test

    # Perform a fit. Drop some initial and trailing values to avoid numerical artifacts.
    fitter = astropy.modeling.fitting.LevMarLSQFitter()
    drop = 20  # how many array elements to discard from fit
    prof_norm = prof/prof.max() # Empirically this fit process works better if we normalize the profile first.
    plaw_fit = fitter(plaw_guess, rad[drop:-drop], prof_norm[drop:-drop], weights=(prof_norm[drop:-drop])**-2)

    # check the spectral index is as desired, within at least a few percent
    assert np.isclose(index, plaw_fit.alpha, rtol=0.03), ("Measured output spectral index doesn't "
            "match input within 3%: {} vs {}".format(index, plaw_fit.alpha) )

    if plot:
        import matplotlib.pyplot as plt
        plt.figure()
        psd_wfe.display(what='both')
        plt.figure()
        plt.loglog(rad[1:], prof_norm[1:],
                   label='StatisticalPSD output for {}'.format(index))
        plt.plot(rad[drop:-drop], plaw_fit(rad[drop:-drop]),
                 label='power law fit: {:.5f}'.format(plaw_fit.alpha.value))
        plt.xlabel("Spatial frequency [1/m]")
        plt.ylabel("Normalized PSD")
        plt.legend()

def test_PowerSpectrumWFE(plot=False):
    # verify self-consistency of PowerSpectrumWFE with a reference case
    import os
    import astropy.io.fits as fits
    
    # declare internal functions
    def rms(opd):
        return np.sqrt(np.mean(np.square(opd)))
    def pv(opd):
        return np.amax(opd) - np.amin(opd)
    
    # Initialize reference case: Jared Males' PSD surface for OAP
    psd_ref = fits.open(os.path.join(os.path.dirname(__file__), 'psd_wfe_ref_oap.fits'))[0]
    hdr = psd_ref.header

    # Surface data
    surf_ref = psd_ref.data * u.nm * 2 # TODO: the file was scaled by 0.5, need to update it
    npix_surf = surf_ref.shape[0]
    opt_diam = hdr['opticd'] * u.m
    pixelscale = hdr['pixscale'] * u.m/u.pix # should match with opt_diam/npix
    surf_radius = (pixelscale * u.pix * npix_surf/2.0 ).to_value(u.m)

    # psd parameter data from header
    alpha = hdr['alpha']
    beta = hdr['beta'] * (pixelscale.value**2) * (surf_ref.unit**2) / (opt_diam.unit**(alpha-2))
    # beta value in header has been normalized, needs to be backsolved
    outer_scale = hdr['os'] * opt_diam.unit # sometimes labeled as L0
    inner_scale = hdr['is'] # sometimes labeled lo
    surf_roughness = 0.0 * (surf_ref.unit * opt_diam.unit)**2

    # set PSD parameters in required list format
    psd_parameters = [[alpha, beta, outer_scale, inner_scale, surf_roughness]]
    psd_weight = [1.0]

    # calculate reference rms and pv for comparison
    rms_ref = rms(surf_ref)
    pv_ref = pv(surf_ref)
    
    # single iteration testing to verify RMS matching
    screen_size = 2048
    seed = 123456
    psd_wave = poppy_core.Wavefront(npix=npix_surf, diam=opt_diam, wavelength=656e-9)
    psd_wfe = wfe.PowerSpectrumWFE(psd_parameters=psd_parameters, psd_weight=psd_weight,
                                    seed=seed, apply_reflection=False, screen_size=screen_size,
                                    rms=rms_ref, radius=surf_radius)
    psd_opd = (psd_wfe.get_opd(psd_wave)*u.m).to(surf_ref.unit)
    psd_rms = rms(psd_opd)
    psd_pv = pv(psd_opd)
    
    # compare in meters because using np.allclose in nanometers fails assert
    assert np.allclose(psd_rms.to(u.m).value,rms_ref.to(u.m).value), ('Calculated RMS wfe does not match with Reference RMS wfe')
    
    if plot:
        import matplotlib.pyplot as plt
        plt.figure(dpi=100)
        plt.imshow(surf_ref.value, origin='lower')
        plt.colorbar().set_label(surf_ref.unit)
        plt.title('Ref surf, RMS={0:.4f}, PV={1:.2f}'.format(rms_ref, pv_ref))

        plt.figure(dpi=100)
        plt.imshow(psd_opd.value, origin='lower')
        plt.colorbar().set_label(psd_opd.unit)
        plt.title('PSD surf, RMS={0:.4f}, PV={1:.2f}'.format(psd_rms, psd_pv))

<<<<<<< HEAD

def test_ThermalBloomingWFE_rho():
    
    # Verify that the rho is calculated correctly for a given set of parameters.
    wf = physical_wavefront.PhysicalFresnelWavefront(beam_radius=5*14.15*u.cm,
                                                     wavelength=10.6*u.um,
                                                     units=u.m,
                                                     npix=512,
                                                     oversample=2,
                                                     M2=1.0, n0=1.00027398)
    wf.scale_power(100.0e3)
    
    # Test nat_conv_vel
    phase_screen = wfe.ThermalBloomingWFE(7e-7/u.cm, 2.0*u.km, v0x=200.0*u.cm/u.s, direction='x', isobaric=True)
    nat_conv_vel = phase_screen.nat_conv_vel(wf)
    assert(np.round(nat_conv_vel, 6) == np.round(0.07287728078361912, 6))
    
    # Test get_opd
    phase_screen = wfe.ThermalBloomingWFE(7e-7/u.cm, 2.0*u.km, v0x=200.0*u.cm/u.s, direction='x', isobaric=False)
    opd = phase_screen.get_opd(wf)
    assert(np.round(np.max(opd), 6) == np.round(1.909383278158297e-06, 6))
    assert(np.round(np.min(opd), 6) == np.round(-2.386988803403901e-06, 6))
    
    # Test isobaric phase screen x
    phase_screen = wfe.ThermalBloomingWFE(7e-7/u.cm, 2.0*u.km, v0x=200.0*u.cm/u.s, direction='x', isobaric=True)
    rho = phase_screen.rho(wf)
    assert(rho.shape[0] == 1024)
    assert(rho.shape[1] == 1024)
    assert(np.round(np.max(rho), 6) == np.round(0.0, 6))
    assert(np.round(np.min(rho), 6) == np.round(-8.208840195737935e-06, 6))
    
    phase_screen = wfe.ThermalBloomingWFE(7e-7/u.cm, 2.0*u.km, v0x=-200.0*u.cm/u.s, direction='x', isobaric=True)
    rho = phase_screen.rho(wf)
    assert(rho.shape[0] == 1024)
    assert(rho.shape[1] == 1024)
    assert(np.round(np.max(rho), 6) == np.round(0.0, 6))
    assert(np.round(np.min(rho), 6) == np.round(-8.208840195737935e-06, 6))
    
    # Test non-isobaric phase screen x
    phase_screen = wfe.ThermalBloomingWFE(7e-7/u.cm, 2.0*u.km, v0x=200.0*u.cm/u.s, direction='x', isobaric=False)
    rho = phase_screen.rho(wf)
    assert(rho.shape[0] == 1024)
    assert(rho.shape[1] == 1024)
    assert(np.round(np.max(rho), 6) == np.round(4.102415953233477e-06, 6))
    assert(np.round(np.min(rho), 6) == np.round(-5.128577933666188e-06, 6))
    
    phase_screen = wfe.ThermalBloomingWFE(7e-7/u.cm, 2.0*u.km, v0x=-200.0*u.cm/u.s, direction='x', isobaric=False)
    rho = phase_screen.rho(wf)
    assert(rho.shape[0] == 1024)
    assert(rho.shape[1] == 1024)
    assert(np.round(np.max(rho), 6) == np.round(4.102415953233477e-06, 6))
    assert(np.round(np.min(rho), 6) == np.round(-5.128577933666188e-06, 6))
    
    # Test isobaric phase screen y
    phase_screen = wfe.ThermalBloomingWFE(7e-7/u.cm, 2.0*u.km, v0y=200.0*u.cm/u.s, direction='y', isobaric=True)
    rho = phase_screen.rho(wf)
    assert(rho.shape[0] == 1024)
    assert(rho.shape[1] == 1024)
    assert(np.round(np.max(rho), 6) == np.round(0.0, 6))
    assert(np.round(np.min(rho), 6) == np.round(-8.208840195737935e-06, 6))
    
    phase_screen = wfe.ThermalBloomingWFE(7e-7/u.cm, 2.0*u.km, v0y=-200.0*u.cm/u.s, direction='y', isobaric=True)
    rho = phase_screen.rho(wf)
    assert(rho.shape[0] == 1024)
    assert(rho.shape[1] == 1024)
    assert(np.round(np.max(rho), 6) == np.round(0.0, 6))
    assert(np.round(np.min(rho), 6) == np.round(-8.208840195737935e-06, 6))
    
    # Test non-isobaric phase screen x
    phase_screen = wfe.ThermalBloomingWFE(7e-7/u.cm, 2.0*u.km, v0y=200.0*u.cm/u.s, direction='y', isobaric=False)
    rho = phase_screen.rho(wf)
    assert(rho.shape[0] == 1024)
    assert(rho.shape[1] == 1024)
    assert(np.round(np.max(rho), 6) == np.round(4.102415953233477e-06, 6))
    assert(np.round(np.min(rho), 6) == np.round(-5.128577933666188e-06, 6))
    
    phase_screen = wfe.ThermalBloomingWFE(7e-7/u.cm, 2.0*u.km, v0y=-200.0*u.cm/u.s, direction='y', isobaric=False)
    rho = phase_screen.rho(wf)
    assert(rho.shape[0] == 1024)
    assert(rho.shape[1] == 1024)
    assert(np.round(np.max(rho), 6) == np.round(4.102415953233477e-06, 6))
    assert(np.round(np.min(rho), 6) == np.round(-5.128577933666188e-06, 6))
    
    rho = phase_screen.rho_dot_FT(wf)
    assert(rho.shape[0] == 1024)
    assert(rho.shape[1] == 1024)
    assert(np.round(np.max(rho), 6) == np.round((1.936370481716403-0.005940728873190856j), 6))
    assert(np.round(np.min(rho), 6) == np.round((-1.2327190132928074-4.748967176089986e-10j), 6))
=======
def test_KolmogorovWFE():
    CN2 = 1e-14*u.m**(-2/3)
    DZ = 50.0*u.m
    
    def test_KolmogorovWFE_stats():
        # verify statistics of random numbers
        KolmogorovWFE = wfe.KolmogorovWFE(Cn2=CN2, dz=DZ)
        npix = 2048
        a = KolmogorovWFE.rand_turbulent(npix)
        b = KolmogorovWFE.rand_symmetrized(npix, 1)
        c = KolmogorovWFE.rand_symmetrized(npix, -1)
        
        assert(np.round(np.abs(np.mean(a)), 2) == np.round(0.0, 2))
        assert(np.round(np.var(a), 2) == np.round(1.0, 2))
        assert(np.round(np.mean(b), 2) == np.round(0.0, 2))
        assert(np.round(np.var(b), 2) == np.round(1.0, 2))
        assert(np.round(np.mean(c), 2) == np.round(0.0, 2))
        assert(np.round(np.var(c), 2) == np.round(1.0, 2))
    
    def test_KolmogorovWFE_Cn2():
        # verify correct calculation of Cn2 from Fried parameter
        lam = WAVELENGTH*u.m
        dz = 50.0*u.m
        r0 = 0.185*(lam**2/CN2/dz)**(3.0/5.0) # analytical equation
        KolmogorovWFE = wfe.KolmogorovWFE(r0=r0, dz=dz)
        Cn2_test = KolmogorovWFE.get_Cn2(lam)
        
        assert(np.round(Cn2_test.value, 9) == np.round(CN2.value, 9))
    
    def test_KolmogorovWFE_ps():
        # verify that first element of power spectrum is zero
        npix = 64
        wf = poppy_core.Wavefront(wavelength=WAVELENGTH*u.m,
                                  npix=npix,
                                  diam=3.0)
        KolmogorovWFE = wfe.KolmogorovWFE(Cn2=CN2, dz=DZ, inner_scale=1*u.cm, outer_scale=10*u.m)
        
        ps1 = KolmogorovWFE.power_spectrum(wf, kind='Kolmogorov')
        ps2 = KolmogorovWFE.power_spectrum(wf, kind='Tatarski')
        ps3 = KolmogorovWFE.power_spectrum(wf, kind='von Karman')
        ps4 = KolmogorovWFE.power_spectrum(wf, kind='Hill')
        
        assert(np.round(ps1[0,0].value, 9) == np.round(0.0, 9))
        assert(np.round(ps2[0,0].value, 9) == np.round(0.0, 9))
        assert(np.round(ps3[0,0].value, 9) == np.round(0.0, 9))
        assert(np.round(ps4[0,0].value, 9) == np.round(0.0, 9))
    
    def test_KolmogorovWFE_correlation():
        # verify correlation of random numbers
        KolmogorovWFE = wfe.KolmogorovWFE(Cn2=CN2, dz=DZ)
        num_ensemble = 2000
        npix = 64
        
        average = np.zeros((npix, npix), dtype=complex)
        for j in range(num_ensemble):
            a = KolmogorovWFE.rand_turbulent(npix)
            for l in range(npix):
                for m in range(npix):
                    average[l, m] += np.sum(a[:, l])*np.sum(np.conj(a[:, m]))/num_ensemble/npix
        
        for l in range(npix):
            for m in range(npix):
                if l == m:
                    average[l, m] -= 1.0
        
        assert(np.max(np.abs(average.real)) < 0.1)
        assert(np.max(np.abs(average.imag)) < 0.1)
    
    def test_get_opd():
        npix = 64
        wf = poppy_core.Wavefront(wavelength=WAVELENGTH*u.m,
                                  npix=npix,
                                  diam=3.0)
        KolmogorovWFE = wfe.KolmogorovWFE(Cn2=CN2, dz=DZ, inner_scale=1*u.cm, outer_scale=10*u.m)
        opd = KolmogorovWFE.get_opd(wf)
        assert(np.round(np.sum(opd), 9) == np.round(0.0, 9))
    
    test_KolmogorovWFE_stats()
    test_KolmogorovWFE_Cn2()
    test_KolmogorovWFE_ps()
    test_KolmogorovWFE_correlation()

>>>>>>> 8bbcbb87
<|MERGE_RESOLUTION|>--- conflicted
+++ resolved
@@ -280,7 +280,88 @@
         plt.colorbar().set_label(psd_opd.unit)
         plt.title('PSD surf, RMS={0:.4f}, PV={1:.2f}'.format(psd_rms, psd_pv))
 
-<<<<<<< HEAD
+def test_KolmogorovWFE():
+    CN2 = 1e-14*u.m**(-2/3)
+    DZ = 50.0*u.m
+    
+    def test_KolmogorovWFE_stats():
+        # verify statistics of random numbers
+        KolmogorovWFE = wfe.KolmogorovWFE(Cn2=CN2, dz=DZ)
+        npix = 2048
+        a = KolmogorovWFE.rand_turbulent(npix)
+        b = KolmogorovWFE.rand_symmetrized(npix, 1)
+        c = KolmogorovWFE.rand_symmetrized(npix, -1)
+        
+        assert(np.round(np.abs(np.mean(a)), 2) == np.round(0.0, 2))
+        assert(np.round(np.var(a), 2) == np.round(1.0, 2))
+        assert(np.round(np.mean(b), 2) == np.round(0.0, 2))
+        assert(np.round(np.var(b), 2) == np.round(1.0, 2))
+        assert(np.round(np.mean(c), 2) == np.round(0.0, 2))
+        assert(np.round(np.var(c), 2) == np.round(1.0, 2))
+    
+    def test_KolmogorovWFE_Cn2():
+        # verify correct calculation of Cn2 from Fried parameter
+        lam = WAVELENGTH*u.m
+        dz = 50.0*u.m
+        r0 = 0.185*(lam**2/CN2/dz)**(3.0/5.0) # analytical equation
+        KolmogorovWFE = wfe.KolmogorovWFE(r0=r0, dz=dz)
+        Cn2_test = KolmogorovWFE.get_Cn2(lam)
+        
+        assert(np.round(Cn2_test.value, 9) == np.round(CN2.value, 9))
+    
+    def test_KolmogorovWFE_ps():
+        # verify that first element of power spectrum is zero
+        npix = 64
+        wf = poppy_core.Wavefront(wavelength=WAVELENGTH*u.m,
+                                  npix=npix,
+                                  diam=3.0)
+        KolmogorovWFE = wfe.KolmogorovWFE(Cn2=CN2, dz=DZ, inner_scale=1*u.cm, outer_scale=10*u.m)
+        
+        ps1 = KolmogorovWFE.power_spectrum(wf, kind='Kolmogorov')
+        ps2 = KolmogorovWFE.power_spectrum(wf, kind='Tatarski')
+        ps3 = KolmogorovWFE.power_spectrum(wf, kind='von Karman')
+        ps4 = KolmogorovWFE.power_spectrum(wf, kind='Hill')
+        
+        assert(np.round(ps1[0,0].value, 9) == np.round(0.0, 9))
+        assert(np.round(ps2[0,0].value, 9) == np.round(0.0, 9))
+        assert(np.round(ps3[0,0].value, 9) == np.round(0.0, 9))
+        assert(np.round(ps4[0,0].value, 9) == np.round(0.0, 9))
+    
+    def test_KolmogorovWFE_correlation():
+        # verify correlation of random numbers
+        KolmogorovWFE = wfe.KolmogorovWFE(Cn2=CN2, dz=DZ)
+        num_ensemble = 2000
+        npix = 64
+        
+        average = np.zeros((npix, npix), dtype=complex)
+        for j in range(num_ensemble):
+            a = KolmogorovWFE.rand_turbulent(npix)
+            for l in range(npix):
+                for m in range(npix):
+                    average[l, m] += np.sum(a[:, l])*np.sum(np.conj(a[:, m]))/num_ensemble/npix
+        
+        for l in range(npix):
+            for m in range(npix):
+                if l == m:
+                    average[l, m] -= 1.0
+        
+        assert(np.max(np.abs(average.real)) < 0.1)
+        assert(np.max(np.abs(average.imag)) < 0.1)
+    
+    def test_get_opd():
+        npix = 64
+        wf = poppy_core.Wavefront(wavelength=WAVELENGTH*u.m,
+                                  npix=npix,
+                                  diam=3.0)
+        KolmogorovWFE = wfe.KolmogorovWFE(Cn2=CN2, dz=DZ, inner_scale=1*u.cm, outer_scale=10*u.m)
+        opd = KolmogorovWFE.get_opd(wf)
+        assert(np.round(np.sum(opd), 9) == np.round(0.0, 9))
+    
+    test_KolmogorovWFE_stats()
+    test_KolmogorovWFE_Cn2()
+    test_KolmogorovWFE_ps()
+    test_KolmogorovWFE_correlation()
+
 
 def test_ThermalBloomingWFE_rho():
     
@@ -368,88 +449,4 @@
     assert(rho.shape[0] == 1024)
     assert(rho.shape[1] == 1024)
     assert(np.round(np.max(rho), 6) == np.round((1.936370481716403-0.005940728873190856j), 6))
-    assert(np.round(np.min(rho), 6) == np.round((-1.2327190132928074-4.748967176089986e-10j), 6))
-=======
-def test_KolmogorovWFE():
-    CN2 = 1e-14*u.m**(-2/3)
-    DZ = 50.0*u.m
-    
-    def test_KolmogorovWFE_stats():
-        # verify statistics of random numbers
-        KolmogorovWFE = wfe.KolmogorovWFE(Cn2=CN2, dz=DZ)
-        npix = 2048
-        a = KolmogorovWFE.rand_turbulent(npix)
-        b = KolmogorovWFE.rand_symmetrized(npix, 1)
-        c = KolmogorovWFE.rand_symmetrized(npix, -1)
-        
-        assert(np.round(np.abs(np.mean(a)), 2) == np.round(0.0, 2))
-        assert(np.round(np.var(a), 2) == np.round(1.0, 2))
-        assert(np.round(np.mean(b), 2) == np.round(0.0, 2))
-        assert(np.round(np.var(b), 2) == np.round(1.0, 2))
-        assert(np.round(np.mean(c), 2) == np.round(0.0, 2))
-        assert(np.round(np.var(c), 2) == np.round(1.0, 2))
-    
-    def test_KolmogorovWFE_Cn2():
-        # verify correct calculation of Cn2 from Fried parameter
-        lam = WAVELENGTH*u.m
-        dz = 50.0*u.m
-        r0 = 0.185*(lam**2/CN2/dz)**(3.0/5.0) # analytical equation
-        KolmogorovWFE = wfe.KolmogorovWFE(r0=r0, dz=dz)
-        Cn2_test = KolmogorovWFE.get_Cn2(lam)
-        
-        assert(np.round(Cn2_test.value, 9) == np.round(CN2.value, 9))
-    
-    def test_KolmogorovWFE_ps():
-        # verify that first element of power spectrum is zero
-        npix = 64
-        wf = poppy_core.Wavefront(wavelength=WAVELENGTH*u.m,
-                                  npix=npix,
-                                  diam=3.0)
-        KolmogorovWFE = wfe.KolmogorovWFE(Cn2=CN2, dz=DZ, inner_scale=1*u.cm, outer_scale=10*u.m)
-        
-        ps1 = KolmogorovWFE.power_spectrum(wf, kind='Kolmogorov')
-        ps2 = KolmogorovWFE.power_spectrum(wf, kind='Tatarski')
-        ps3 = KolmogorovWFE.power_spectrum(wf, kind='von Karman')
-        ps4 = KolmogorovWFE.power_spectrum(wf, kind='Hill')
-        
-        assert(np.round(ps1[0,0].value, 9) == np.round(0.0, 9))
-        assert(np.round(ps2[0,0].value, 9) == np.round(0.0, 9))
-        assert(np.round(ps3[0,0].value, 9) == np.round(0.0, 9))
-        assert(np.round(ps4[0,0].value, 9) == np.round(0.0, 9))
-    
-    def test_KolmogorovWFE_correlation():
-        # verify correlation of random numbers
-        KolmogorovWFE = wfe.KolmogorovWFE(Cn2=CN2, dz=DZ)
-        num_ensemble = 2000
-        npix = 64
-        
-        average = np.zeros((npix, npix), dtype=complex)
-        for j in range(num_ensemble):
-            a = KolmogorovWFE.rand_turbulent(npix)
-            for l in range(npix):
-                for m in range(npix):
-                    average[l, m] += np.sum(a[:, l])*np.sum(np.conj(a[:, m]))/num_ensemble/npix
-        
-        for l in range(npix):
-            for m in range(npix):
-                if l == m:
-                    average[l, m] -= 1.0
-        
-        assert(np.max(np.abs(average.real)) < 0.1)
-        assert(np.max(np.abs(average.imag)) < 0.1)
-    
-    def test_get_opd():
-        npix = 64
-        wf = poppy_core.Wavefront(wavelength=WAVELENGTH*u.m,
-                                  npix=npix,
-                                  diam=3.0)
-        KolmogorovWFE = wfe.KolmogorovWFE(Cn2=CN2, dz=DZ, inner_scale=1*u.cm, outer_scale=10*u.m)
-        opd = KolmogorovWFE.get_opd(wf)
-        assert(np.round(np.sum(opd), 9) == np.round(0.0, 9))
-    
-    test_KolmogorovWFE_stats()
-    test_KolmogorovWFE_Cn2()
-    test_KolmogorovWFE_ps()
-    test_KolmogorovWFE_correlation()
-
->>>>>>> 8bbcbb87
+    assert(np.round(np.min(rho), 6) == np.round((-1.2327190132928074-4.748967176089986e-10j), 6))