#
# Poppy utility functions
#
# These provide various utilities to measure the PSF's properties in certain ways, display it on screen etc. 
#

from __future__ import (absolute_import, division, print_function, unicode_literals)
import six
import numpy as np
import matplotlib.pyplot as plt
import scipy.interpolate, scipy.ndimage
import matplotlib
import logging
_log = logging.getLogger('poppy')
import astropy.io.fits as fits


_Strehl_perfect_cache = {} # dict for caching perfect images used in Strehl calcs.


__all__ = [ 'display_PSF', 'display_PSF_difference', 'display_EE', 'display_profiles', 'radial_profile',
    'measure_EE', 'measure_radial', 'measure_fwhm', 'measure_sharpness', 'measure_centroid', 'measure_strehl', 'measure_anisotropy',
    'specFromSpectralType']


###########################################################################
#
#    Display functions 
#


def imshow_with_mouseover(image, ax=None,  *args, **kwargs):
    """ wrapper for matplotlib imshow that displays the value under the cursor position
    
    Wrapper for pyplot.imshow that sets up a custom mouseover display formatter
    so that mouse motions over the image are labeled in the status bar with
    pixel numerical value as well as X and Y coords.

    Why this behavior isn't the matplotlib default, I have no idea...
    """
    if ax is None:
        ax = plt.gca()
    myax = ax.imshow(image, *args, **kwargs)
    aximage = ax.images[0].properties()['array']
    # need to account for half pixel offset of array coordinates for mouseover relative to pixel center,
    # so that the whole pixel from e.g. ( 1.5, 1.5) to (2.5, 2.5) is labeled with the coordinates of pixel (2,2)

    # We use the extent and implementation to map back from the data coord to pixel coord
    # There is probably an easier way to do this...
    imext = ax.images[0].get_extent()  # returns [-X, X, -Y, Y]
    imsize = ax.images[0].get_size()   # returns [sY, sX]g

    def report_pixel(x, y):
        # map data coords back to pixel coords
        # and be sure to clip appropriatedly to avoid array bounds errors
        img_y = np.floor( (y - imext[2])/(imext[3]-imext[2])*imsize[0]  )
        img_y = int(img_y.clip(0,imsize[0]-1))

        img_x = np.floor( (x - imext[0])/(imext[1]-imext[0])*imsize[1]  )
        img_x = int(img_x.clip(0,imsize[1]-1))

        return "(%6.3f, %6.3f)     %-12.6g" % (x, y, aximage[img_y, img_x])

    ax.format_coord = report_pixel
    return ax


def display_PSF(HDUlist_or_filename, ext=0, vmin=1e-8, vmax=1e-1,
                scale='log', cmap=None, title=None, imagecrop=None,
                adjust_for_oversampling=False, normalize='None',
                crosshairs=False, markcentroid=False, colorbar=True,
                colorbar_orientation='vertical', pixelscale='PIXELSCL',
                ax=None, return_ax=False):
    """Display nicely a PSF from a given HDUlist or filename 

    This is extensively configurable. In addition to making an attractive display, for
    interactive usage this function provides a live display of the pixel value at a
    given (x,y) as you mouse around the image. 
    
    Parameters
    ----------
    HDUlist_or_filename : fits.HDUlist or string
        FITS file containing image to display.
    ext : int
        FITS extension. default = 0
    vmin, vmax : float
        min and max for image display scaling
    scale : str
        'linear' or 'log', default is log
    cmap : matplotlib.cm.Colormap instance or None
        Colormap to use. If not given, taken from user's
        `matplotlib.rcParams['image.cmap']` (or matplotlib's default).
    ax : matplotlib.Axes instance
        Axes to display into.
    return_ax : bool
        Return the axes to the caller for later use? (Default: False)
        When True, this function returns a matplotlib.Axes instance, or a
        tuple of (ax, cb) where the second is the colorbar Axes.
    title : string, optional
    imagecrop : float
        size of region to display (default is whole image)
    normalize : string
        set to 'peak' to normalize peak intensity =1, or to 'total' to normalize total flux=1. Default is no normalization.
    adjust_for_oversampling : bool
        rescale to conserve surface brightness for oversampled PSFs? 
        (making this True conserves surface brightness but not total flux)
        default is False, to conserve total flux.
    markcentroid : bool
        Draw a crosshairs at the image centroid location?
        Centroiding is computed with the JWST-standard moving box algorithm.
    colorbar : bool
        Draw a colorbar on the image?
    colorbar_orientation : 'vertical' (default) or 'horizontal'
        How should the colorbar be oriented? (Note: Updating a plot and
        changing the colorbar orientation is not supported. When replotting
        in the same axes, use the same colorbar orientation.)
    pixelscale : str or float
        if str, interpreted as the FITS keyword name for the pixel scale in arcsec/pixels.
        if float, used as the pixelscale directly.
    """
    if isinstance(HDUlist_or_filename, six.string_types):
        HDUlist = fits.open(HDUlist_or_filename)
    elif isinstance(HDUlist_or_filename, fits.HDUList):
        HDUlist = HDUlist_or_filename
    else: raise ValueError("input must be a filename or HDUlist")

    if adjust_for_oversampling:
        try:
            scalefactor = HDUlist[ext].header['OVERSAMP']**2
        except:
            _log.error("Could not determine oversampling scale factor; "
                       "therefore NOT rescaling fluxes.")
            scalefactor=1
        im = HDUlist[ext].data *scalefactor
    else:
        # don't change normalization of actual input array, work with a copy!
        im = HDUlist[ext].data.copy()

    if normalize.lower() == 'peak':
        _log.debug("Displaying image normalized to peak = 1")
        im /= im.max()
    elif normalize.lower() =='total':
        _log.debug("Displaying image normalized to PSF total = 1")
        im /= im.sum()

    if scale == 'linear':
        norm=matplotlib.colors.Normalize(vmin=vmin, vmax=vmax)
    else: 
        norm=matplotlib.colors.LogNorm(vmin=vmin, vmax=vmax)

<<<<<<< HEAD
    if isinstance(pixelscale, six.string_types):
        halffov_x = HDUlist[ext].header[pixelscale]*HDUlist[ext].data.shape[1]/2
        halffov_y = HDUlist[ext].header[pixelscale]*HDUlist[ext].data.shape[0]/2
=======
    psf_array_shape = HDUlist[ext].data.shape
    if isinstance(pixelscale, six.string_types):
        pixelscale = HDUlist[ext].header[pixelscale]
        halffov_x = pixelscale * psf_array_shape[1] / 2.0
        halffov_y = pixelscale * psf_array_shape[0] / 2.0
>>>>>>> 877f5f9b
    else:
        pixelscale = float(pixelscale)
        halffov_x = pixelscale * psf_array_shape[1] / 2.0
        halffov_y = pixelscale * psf_array_shape[0] / 2.0

    unit = "arcsec"
    extent = [-halffov_x, halffov_x, -halffov_y, halffov_y]

    # update and get (or create) image axes
    ax = imshow_with_mouseover(im, extent=extent, cmap=cmap, norm=norm, ax=ax)
    if imagecrop is not None:
        halffov_x = min((imagecrop / 2.0, halffov_x))
        halffov_y = min((imagecrop / 2.0, halffov_y))
    ax.set_xbound(-halffov_x, halffov_x)
    ax.set_ybound(-halffov_y, halffov_y)
    if crosshairs: 
        ax.axhline(0, ls=':', color='k')
        ax.axvline(0, ls=':', color='k')
    if title is None:
        try:
            fspec = "%s, %s" % (HDUlist[ext].header['INSTRUME'], HDUlist[ext].header['FILTER'])
        except: 
            fspec = str(HDUlist_or_filename)
        title="PSF sim for "+fspec
    ax.set_title(title)

    if colorbar:
        if ax.images[0].colorbar is not None:
            # Reuse existing colorbar axes (Issue #21)
            colorbar_axes = ax.images[0].colorbar.ax
            cb = plt.colorbar(
                ax.images[0],
                ax=ax,
                cax=colorbar_axes,
                orientation=colorbar_orientation
            )
        else:
            cb = plt.colorbar(
                ax.images[0],
                ax=ax,
                orientation=colorbar_orientation
            )
        if scale.lower() =='log':
            ticks = np.logspace(np.log10(vmin), np.log10(vmax), np.log10(vmax/vmin)+1)
            if colorbar_orientation=='horizontal' and vmax==1e-1 and vmin==1e-8: ticks = [1e-8, 1e-6, 1e-4,  1e-2, 1e-1] # looks better
            cb.set_ticks(ticks)
            cb.set_ticklabels(ticks)
        if normalize.lower() == 'peak':
            cb.set_label('Intensity relative to peak pixel')
        else: 
            cb.set_label('Fractional intensity per pixel')

    if markcentroid:
        _log.info("measuring centroid to mark on plot...")
        ceny, cenx = measure_centroid(HDUlist, ext=ext, units='arcsec', relativeto='center', boxsize=20, threshhold=0.1)
        ax.plot(cenx, ceny, 'k+', markersize=15, markeredgewidth=1)
        _log.info("centroid: (%f, %f) " % (cenx, ceny))
        plt.draw()

    if return_ax:
        if colorbar: return (ax, cb)
        else: return ax


def display_PSF_difference(HDUlist_or_filename1=None, HDUlist_or_filename2=None,
                           ext1=0, ext2=0, vmin=None, vmax=1e-4, title=None,
                           imagecrop=None, adjust_for_oversampling=False,
                           crosshairs=False, cmap=None, colorbar=True,
                           colorbar_orientation='vertical', print_=False,
                           ax=None, return_ax=False,
                           normalize=False, normalize_to_second=False):
    """Display nicely the difference of two PSFs from given files 

    The two files may be FITS files on disk or FITS HDUList objects in memory. The two must have the same 
    shape and size.
    
    Parameters
    ----------
    HDUlist_or_filename1, HDUlist_or_filename2 : fits.HDUlist or string
        FITS files containing images to difference
    ext1, ext2 : int
        FITS extension. default = 0
    vmin, vmax : float
        Image intensity scaling min and max.
    title : string, optional
        Title for plot.
    imagecrop : float
        Size of region to display (default is whole image).
    adjust_for_oversampling : bool
        Rescale to conserve surface brightness for oversampled PSFs?
        (Making this True conserves surface brightness but not total flux.)
        Default is False, to conserve total flux.
    crosshairs : bool
        Plot crosshairs over array center?
    cmap : matplotlib.cm.Colormap instance or None
        Colormap to use. If not given, use standard gray colormap.
    colorbar : bool
        Draw a colorbar on the image?
    colorbar_orientation : 'vertical' (default) or 'horizontal'
        How should the colorbar be oriented? (Note: Updating a plot and
        changing the colorbar orientation is not supported. When replotting
        in the same axes, use the same colorbar orientation.)
    print_ : bool
        Print RMS difference value for the images? (Default: False)
    ax : matplotlib.Axes instance
        Axes to display into.
    return_ax : bool
        Return the axes to the caller for later use? (Default: False)
        When True, this function returns a matplotlib.Axes instance, or a
        tuple of (ax, cb) where the second is the colorbar Axes.
    normalize : bool
        Display (difference image)/(mean image) instead of just
        the difference image. Mutually exclusive to `normalize_to_second`.
        (Default: False)
    normalize_to_second : bool
        Display (difference image)/(second image) instead of just
        the difference image. Mutually exclusive to `normalize`.
        (Default: False)
    """
    if isinstance(HDUlist_or_filename1, six.string_types):
        HDUlist1 = fits.open(HDUlist_or_filename1)
    elif isinstance(HDUlist_or_filename1, fits.HDUList):
        HDUlist1 = HDUlist_or_filename1
    else: raise ValueError("input must be a filename or HDUlist")
    if isinstance(HDUlist_or_filename2, six.string_types):
        HDUlist2 = fits.open(HDUlist_or_filename2)
    elif isinstance(HDUlist_or_filename2, fits.HDUList):
        HDUlist2 = HDUlist_or_filename2
    else: raise ValueError("input must be a filename or HDUlist")


    if adjust_for_oversampling:
        scalefactor = HDUlist1[ext1].header['OVERSAMP']**2
        im1 = HDUlist1[ext1].data *scalefactor
        scalefactor = HDUlist2[ext2].header['OVERSAMP']**2
        im2 = HDUlist1[ext2].data *scalefactor
    else: 
        im1 = HDUlist1[ext1].data
        im2 = HDUlist2[ext2].data

    diff_im = im1-im2

    if normalize and not normalize_to_second:
        avg_im = (im1+im2)/2
        diff_im /= avg_im
        cbtitle = 'Image difference / average  (per pixel)' #Relative intensity difference per pixel'
    if normalize_to_second and not normalize:
        diff_im /= im2
        cbtitle = 'Image difference / original (per pixel)' #Relative intensity difference per pixel'
    else:
        cbtitle = 'Intensity difference per pixel'

    if vmin is None:
        vmin = -vmax



    if print_:
        rms_diff = np.sqrt((diff_im**2).mean())
        print("RMS of difference image: {0}".format(rms_diff))

    norm = matplotlib.colors.Normalize(vmin=vmin, vmax=vmax)
    if cmap is None:
        cmap = matplotlib.cm.gray
    halffov_x = HDUlist1[ext1].header['PIXELSCL']*HDUlist1[ext1].data.shape[1]/2
    halffov_y = HDUlist1[ext1].header['PIXELSCL']*HDUlist1[ext1].data.shape[0]/2
    unit="arcsec"
    extent = [-halffov_x, halffov_x, -halffov_y, halffov_y]


    ax = imshow_with_mouseover( diff_im   ,extent=extent,cmap=cmap, norm=norm, ax=ax)
    if imagecrop is not None:
        halffov_x = min( (imagecrop/2, halffov_x))
        halffov_y = min( (imagecrop/2, halffov_y))
    ax.set_xbound(-halffov_x, halffov_x)
    ax.set_ybound(-halffov_y, halffov_y)
    if crosshairs: 
        ax.axhline(0,ls=":", color='k')
        ax.axvline(0,ls=":", color='k')


    if title is None:
        try:
            fspec= str(HDUlist_or_filename1) +"-"+str(HDUlist_or_filename2)
            #fspec = "Difference Image " # "%s, %s" % (HDUlist[ext].header['INSTRUME'], HDUlist[ext].header['FILTER'])
        except: 
            fspec= str(HDUlist_or_filename1) +"-"+str(HDUlist_or_filename2)
        title="Difference of "+fspec
    ax.set_title(title)

    if colorbar:
        cb = plt.colorbar(ax.images[0], ax=ax, orientation=colorbar_orientation)
        #ticks = np.logspace(np.log10(vmin), np.log10(vmax), np.log10(vmax/vmin)+1)
        #if vmin == 1e-8 and vmax==1e-1: 
            #ticks = [1e-8, 1e-7, 1e-6, 1e-5, 1e-4, 1e-3, 1e-2, 1e-1]
        #ticks = [vmin, -0.5*vmax, 0, 0.5*vmax, vmax]
        #cb.set_ticks(ticks)
        #cb.set_ticklabels(ticks)
        cb.set_label(cbtitle)
    if return_ax:
        if colorbar: return (ax, cb)
        else: return ax


def display_EE(HDUlist_or_filename=None,ext=0, overplot=False, ax=None, mark_levels=True, **kwargs):
    """ Display Encircled Energy curve for a PSF

    The azimuthally averaged encircled energy is plotted as a function of radius.

    Parameters
    ----------
    HDUlist_or_filename : fits.HDUlist or string
        FITS file containing image to display encircled energy for.
    ext : bool
        FITS extension to use. Default is 0
    overplot : bool
        whether to overplot or clear and produce an new plot. Default false
    ax : matplotlib Axes instance
        axis to plot into. If not provided, current axis will be used. 
    mark_levels : bool
        If set, mark and label on the plots the radii for 50%, 80%, 95% encircled energy.
        Default is True
        
    """
    if isinstance(HDUlist_or_filename, six.string_types):
        HDUlist = fits.open(HDUlist_or_filename,ext=ext)
    elif isinstance(HDUlist_or_filename, fits.HDUList):
        HDUlist = HDUlist_or_filename
    else: raise ValueError("input must be a filename or HDUlist")

    radius, profile, EE = radial_profile(HDUlist, EE=True,**kwargs)

    if not overplot:
        if ax is None: 
            plt.clf()
            ax = plt.subplot(111)

    ax.plot(radius, EE) #, nonposy='clip')
    if not overplot:
        ax.set_xlabel("Radius [arcsec]")
        ax.set_ylabel("Encircled Energy")
    
    if mark_levels:
        for level in [0.5, 0.8, 0.95]:
            EElev = radius[np.where(EE > level)[0][0]]
            yoffset = 0 if level < 0.9 else -0.05
            plt.text(EElev+0.1, level+yoffset, 'EE=%2d%% at r=%.3f"' % (level*100, EElev))


def display_profiles(HDUlist_or_filename=None,ext=0, overplot=False, title=None, **kwargs):
    """ Produce two plots of PSF radial profile and encircled energy

    See also the display_EE function.

    Parameters
    ----------
    HDUlist_or_filename1,2 : fits.HDUlist or string
        FITS files containing image to difference
    ext : bool
        FITS extension to use. Default is 0
    overplot : bool
        whether to overplot or clear and produce an new plot. Default false
    title : string, optional
        Title for plot
 
    """
    if isinstance(HDUlist_or_filename, six.string_types):
        HDUlist = fits.open(HDUlist_or_filename,ext=ext)
    elif isinstance(HDUlist_or_filename, fits.HDUList):
        HDUlist = HDUlist_or_filename
    else: raise ValueError("input must be a filename or HDUlist")

    radius, profile, EE = radial_profile(HDUlist, EE=True, **kwargs)

    if title is None:
        try:
            title= "%s, %s" % (HDUlist[ext].header['INSTRUME'], HDUlist[ext].header['FILTER'])
        except: 
            title= str(HDUlist_or_filename)

    if not overplot:
        plt.clf()
        plt.title(title)
        plt.xlabel("Radius [arcsec]")
        plt.ylabel("PSF radial profile")
    plt.subplot(2,1,1)
    plt.semilogy(radius, profile)

    fwhm = 2*radius[np.where(profile < profile[0]*0.5)[0][0]]
    plt.text(fwhm, profile[0]*0.5, 'FWHM = %.3f"' % fwhm)

    plt.subplot(2,1,2)
    #plt.semilogy(radius, EE, nonposy='clip')
    plt.plot(radius, EE, color='r') #, nonposy='clip')
    if not overplot:
        plt.xlabel("Radius [arcsec]")
        plt.ylabel("Encircled Energy")

    for level in [0.5, 0.8, 0.95]:
        if (EE>level).any():
            EElev = radius[np.where(EE > level)[0][0]]
            yoffset = 0 if level < 0.9 else -0.05
            plt.text(EElev+0.1, level+yoffset, 'EE=%2d%% at r=%.3f"' % (level*100, EElev))


def radial_profile(HDUlist_or_filename=None, ext=0, EE=False, center=None, stddev=False, binsize=None, maxradius=None,normalize='None'):
    """ Compute a radial profile of the image. 

    This computes a discrete radial profile evaluated on the provided binsize. For a version
    interpolated onto a continuous curve, see measure_radial().

    Code taken pretty much directly from pydatatut.pdf

    Parameters
    ----------
    HDUlist_or_filename : string
        what it sounds like.
    ext : int
        Extension in FITS file
    EE : bool
        Also return encircled energy (EE) curve in addition to radial profile?
    center : tuple of floats
        Coordinates (x,y) of PSF center, in pixel units. Default is image center. 
    binsize : float
        size of step for profile. Default is pixel size.
    stddev : bool
        Compute standard deviation in each radial bin, not average?
    normalize : string
        set to 'peak' to normalize peak intensity =1, or to 'total' to normalize total flux=1. Default is no normalization.

    Returns
    --------
    results : tuple
        Tuple containing (radius, profile) or (radius, profile, EE) depending on what is requested.
        The radius gives the center radius of each bin, while the EE is given inside the whole bin
        so you should use (radius+binsize/2) for the radius of the EE curve if you want to be
        as precise as possible.
    """
    if isinstance(HDUlist_or_filename, six.string_types):
        HDUlist = fits.open(HDUlist_or_filename)
    elif isinstance(HDUlist_or_filename, fits.HDUList):
        HDUlist = HDUlist_or_filename
    else: raise ValueError("input must be a filename or HDUlist")

    
    image = HDUlist[ext].data.copy() # don't change normalization of actual input array, work with a copy!

    if normalize.lower() == 'peak':
        _log.debug("Calculating profile with PSF normalized to peak = 1")
        image /= image.max()
    elif normalize.lower() =='total':
        _log.debug("Calculating profile with PSF normalized to total = 1")
        image /= image.sum()

    pixelscale = HDUlist[ext].header['PIXELSCL']


    if maxradius is not None:
        raise NotImplemented("add max radius")


    if binsize is None:
        binsize=pixelscale

    y,x = np.indices(image.shape)
    if center is None:
        # get exact center of image
        #center = (image.shape[1]/2, image.shape[0]/2)
        center = tuple( (a-1)/2.0 for a in image.shape[::-1])

    r = np.sqrt( (x-center[0])**2 + (y-center[1])**2) *pixelscale / binsize # radius in bin size steps
    ind = np.argsort(r.flat)


    sr = r.flat[ind]
    sim = image.flat[ind]
    ri = sr.astype(int)
    deltar = ri[1:]-ri[:-1] # assume all radii represented (more work if not)
    rind = np.where(deltar)[0]
    nr = rind[1:] - rind[:-1] # number in radius bin
    csim = np.cumsum(sim, dtype=float) # cumulative sum to figure out sums for each bin
    tbin = csim[rind[1:]] - csim[rind[:-1]] # sum for image values in radius bins
    radialprofile=tbin/nr

    #pre-pend the initial element that the above code misses.
    radialprofile2 = np.empty(len(radialprofile)+1)
    if rind[0] != 0:
        radialprofile2[0] =  csim[rind[0]] / (rind[0]+1)  # if there are multiple elements in the center bin, average them
    else:
        radialprofile2[0] = csim[0]                       # otherwise if there's just one then just take it. 
    radialprofile2[1:] = radialprofile
    rr = np.arange(len(radialprofile2))*binsize + binsize*0.5  # these should be centered in the bins, so add a half.

    if stddev:
        stddevs = np.zeros_like(radialprofile2)
        r_pix = r * binsize
        for i, radius in enumerate(rr):
            if i == 0: wg = np.where(r < radius+ binsize/2)
            else: 
                wg = np.where( (r_pix >= (radius-binsize/2)) &  (r_pix < (radius+binsize/2)))
                #wg = np.where( (r >= rr[i-1]) &  (r <rr[i] )))
            stddevs[i] = image[wg].std()
        return (rr, stddevs)

    if not EE:
        return (rr, radialprofile2)
    else:
        #weighted_profile = radialprofile2*2*np.pi*(rr/rr[1])
        #EE = np.cumsum(weighted_profile)
        EE = csim[rind]
        return (rr, radialprofile2, EE) 


###########################################################################
#
#    PSF evaluation functions 
#

def measure_EE(HDUlist_or_filename=None, ext=0, center=None, binsize=None):
    """ measure encircled energy vs radius and return as an interpolator
    
    Returns a function object which when called returns the Encircled Energy inside a given radius, 
    for any arbitrary desired radius smaller than the image size.



    Parameters
    ----------
    HDUlist_or_filename : string
        Either a fits.HDUList object or a filename of a FITS file on disk
    ext : int
        Extension in that FITS file
    center : tuple of floats
        Coordinates (x,y) of PSF center. Default is image center. 
    binsize: 
        size of step for profile. Default is pixel size.

    Returns
    --------
    encircled_energy: function
        A function which will return the encircled energy interpolated to any desired radius.


    Examples
    --------
    >>> EE = measure_EE("someimage.fits")
    >>> print "The EE at 0.5 arcsec is ", EE(0.5)

    """

    rr, radialprofile2, EE = radial_profile(HDUlist_or_filename, ext, EE=True, center=center, binsize=binsize)

    # append the zero at the center
    rr_EE = rr + (rr[1]-rr[0])/1  # add half a binsize to this, because the EE is measured inside the
                                  # outer edge of each annulus. 
    rr0 = np.concatenate( ([0], rr_EE)) 
    EE0 = np.concatenate( ([0], EE))


    EE_fn = scipy.interpolate.interp1d(rr0, EE0,kind='cubic', bounds_error=False)

    return EE_fn


def measure_radial(HDUlist_or_filename=None, ext=0, center=None, binsize=None):
    """ measure azimuthally averaged radial profile of a PSF.
    
    Returns a function object which when called returns the mean value at a given radius.

    Parameters
    ----------
    HDUlist_or_filename : string
        what it sounds like.
    ext : int
        Extension in FITS file
    center : tuple of floats
        Coordinates (x,y) of PSF center. Default is image center. 
    binsize: 
        size of step for profile. Default is pixel size.

    Returns
    --------
    radial_profile: function
        A function which will return the mean PSF value at any desired radius.


    Examples
    --------
    >>> rp = measure_radial("someimage.fits")
    >>> radius = np.linspace(0, 5.0, 100)
    >>> plot(radius, rp(radius), label="PSF")

    """

    rr, radialprofile, EE = radial_profile(HDUlist_or_filename, ext, EE=True, center=center, binsize=binsize)

    radial_fn = scipy.interpolate.interp1d(rr, radialprofile,kind='cubic', bounds_error=False)

    return radial_fn


def measure_fwhm(HDUlist_or_filename=None, ext=0, center=None, level=0.5):
    """ Measure FWHM by interpolation of the radial profile 

    This measures the full width at half maximum for the supplied PSF, 
    or optionally the full width at some other fraction of max.

    Parameters
    ----------
    HDUlist_or_filename, ext : string, int
        Same as above
    center : tuple
        center to compute around.  Default is image center.
    level : float
        Fraction of max to compute for; default is 0.5 for Half Max. 
        You can also measure widths at other levels e.g. FW at 10% max
        by setting level=0.1


    """

    rr, radialprofile, EE = radial_profile(HDUlist_or_filename, ext, EE=True, center=center)
    rpmax = radialprofile.max()

    wlower = np.where(radialprofile < rpmax *level)
    if len(wlower[0]) == 0:
        raise ValueError("The supplied array's pixel values never go below {0:.2f} of its maximum, {1:.3g}. Cannot measure FWHM.".format(level, rpmax))
    wmin = np.min(wlower[0])
    # go just a bit beyond the half way mark
    winterp = np.arange(0, wmin+2, dtype=int)[::-1]

    if len(winterp) < 6: kind='linear'
    else: kind = 'cubic'

    interp_hw = scipy.interpolate.interp1d(radialprofile[winterp], rr[winterp], kind=kind)
    return 2*interp_hw(rpmax*level)
 

def measure_sharpness(HDUlist_or_filename=None, ext=0):
    """ Compute image sharpness, the sum of pixel squares.

    See Makidon et al. JWST-STScI-001157 for a discussion of this image metric
    and its relationship to noise equivalent pixels.

    Parameters
    ----------
    HDUlist_or_filename, ext : string, int
        Same as above
 
    """
    if isinstance(HDUlist_or_filename, six.string_types):
        HDUlist = fits.open(HDUlist_or_filename)
    elif isinstance(HDUlist_or_filename, fits.HDUList):
        HDUlist = HDUlist_or_filename
    else: raise ValueError("input must be a filename or HDUlist")


    # TODO or check that the oversampling factor is 1
    try:
        detpixels = HDUlist['DET_SAMP']
    except:
        raise ValueError("You can only measure sharpness for an image with an extension giving the rebinned actual detector pixel values.""")

    sharpness =  (detpixels.data**2).sum()
    return sharpness


def measure_centroid(HDUlist_or_filename=None, ext=0, slice=0, boxsize=20, verbose=False, units='pixels', relativeto='origin', **kwargs):
    """ Measure the center of an image via center-of-mass

    The centroid method used is the floating-box center of mass algorithm by
    Jeff Valenti et al., which has been adopted for JWST target acquisition 
    measurements on orbit.
    See JWST technical reports JWST-STScI-001117 and JWST-STScI-001134 for details.

    Parameters
    ----------
    HDUlist_or_filename : string
        Either a fits.HDUList object or a filename of a FITS file on disk
    ext : int
        Extension in that FITS file
    slice : int, optional
        If that extension is a 3D datacube, which slice (plane) of that datacube to use
    boxsize : int
        Half box size for centroid
    relativeto : string
        either 'origin' for relative to pixel (0,0) or 'center' for relative to image center. Default is 'origin'
    units : string
        either 'pixels' for position in pixels or 'arcsec' for arcseconds. 
        Relative to the relativeto parameter point in either case.
 

    Returns
    -------
    CoM : array_like
        [Y, X] coordinates of center of mass.

    """
    from .fwcentroid import fwcentroid

    if isinstance(HDUlist_or_filename, six.string_types):
        HDUlist = fits.open(HDUlist_or_filename)
    elif isinstance(HDUlist_or_filename, fits.HDUList):
        HDUlist = HDUlist_or_filename
    else: raise ValueError("input must be a filename or HDUlist")

    image = HDUlist[ext].data
    
    if image.ndim >=3:  # handle datacubes gracefully
        image = image[slice,:,:]


    cent_of_mass = fwcentroid(image, halfwidth=boxsize, **kwargs)

    if verbose: print("Center of mass: (%.4f, %.4f)" % (cent_of_mass[1], cent_of_mass[0]))

    if relativeto == 'center':
        imcen = np.array([ (image.shape[0]-1)/2., (image.shape[1]-1)/2. ])
        cent_of_mass  = tuple( np.array(cent_of_mass) -  imcen)


    if units == 'arcsec':
        pixelscale = HDUlist[ext].header['PIXELSCL']
        cent_of_mass = tuple( np.array(cent_of_mass) *pixelscale)

    return cent_of_mass


def measure_strehl(HDUlist_or_filename=None, ext=0, slice=0, center=None, display=True, verbose=True, cache_perfect=False):
    """ Estimate the Strehl ratio for a PSF.
    
    This requires computing a simulated PSF with the same
    properties as the one under analysis.

    Note that this calculation will not be very accurate unless both PSFs are well sampled,
    preferably several times better than Nyquist. See 
    `Roberts et al. 2004 SPIE 5490 <http://adsabs.harvard.edu/abs/2004SPIE.5490..504R>`_
    for a discussion of the various possible pitfalls when calculating Strehl ratios. 

    Parameters
    ----------
    HDUlist_or_filename : string
        Either a fits.HDUList object or a filename of a FITS file on disk
    ext : int
        Extension in that FITS file
    slice : int, optional
        If that extension is a 3D datacube, which slice (plane) of that datacube to use
    center : tuple
        center to compute around.  Default is image center. If the center is on the
        crosshairs between four pixels, then the mean of those four pixels is used.
        Otherwise, if the center is in a single pixel, then that pixel is used. 
    print_, display : bool
        control whether to print the results or display plots on screen. 

    cache_perfect : bool
        use caching for perfect images? greatly speeds up multiple calcs w/ same config

    Returns
    ---------
    strehl : float
        Strehl ratio as a floating point number between 0.0 - 1.0
  
    """
    if isinstance(HDUlist_or_filename, six.string_types):
        HDUlist = fits.open(HDUlist_or_filename)
    elif isinstance(HDUlist_or_filename, fits.HDUList):
        HDUlist = HDUlist_or_filename
    else: raise ValueError("input must be a filename or HDUlist")

    image = HDUlist[ext].data
    header = HDUlist[ext].header

    if image.ndim >=3:  # handle datacubes gracefully
        image = image[slice,:,:]

 
    if center is None:
        # get exact center of image
        #center = (image.shape[1]/2, image.shape[0]/2)
        center = tuple( (a-1)/2.0 for a in image.shape[::-1])



    # Compute a comparison image
    _log.info("Now computing image with zero OPD for comparison...")
    inst = Instrument(header['INSTRUME'])
    inst.filter = header['FILTER']
    inst.pupilopd = None # perfect image
    inst.pixelscale = header['PIXELSCL'] * header['OVERSAMP'] # same pixel scale pre-oversampling
    cache_key = (header['INSTRUME'], header['FILTER'], header['PIXELSCL'], header['OVERSAMP'],  header['FOV'],header['NWAVES'])
    try:
        comparison_psf = _Strehl_perfect_cache[cache_key]
    except:
        comparison_psf = inst.calcPSF(fov_arcsec = header['FOV'], oversample=header['OVERSAMP'], nlambda=header['NWAVES'])
        if cache_perfect: _Strehl_perfect_cache[cache_key ] = comparison_psf

    comparison_image = comparison_psf[0].data

    if (int(center[1]) == center[1]) and (int(center[0]) == center[0]):
        # individual pixel
        meas_peak =           image[center[1], center[0]]
        ref_peak = comparison_image[center[1], center[0]]
    else:
        # average across a group of 4
        bot = [np.floor(f) for f in center]
        top = [np.ceil(f)+1 for f in center]
        meas_peak =           image[bot[1]:top[1], bot[0]:top[0]].mean()
        ref_peak = comparison_image[bot[1]:top[1], bot[0]:top[0]].mean()
    strehl = (meas_peak/ref_peak)

    if display:
        plt.clf()
        plt.subplot(121)
        display_PSF(HDUlist, title="Observed PSF")
        plt.subplot(122)
        display_PSF(comparison_psf, title="Perfect PSF")
        plt.gcf().suptitle("Strehl ratio = %.3f" % strehl) 


    if verbose:
        print("Measured peak:  {0:.3g}".format(meas_peak))
        print("Reference peak: {0:.3g}".format(ref_peak))
        print("  Strehl ratio: {0:.3f}".format(strehl))

    return strehl


def measure_anisotropy(HDUlist_or_filename=None, ext=0, slice=0, boxsize=50):
    raise NotImplementedError("measure_anisotropy is not yet implemented.")

###########################################################################
#
#    Array manipulation utility functions 
#


def padToOversample(array, oversample):
    """ Add zeros around the edge of an array, for a given desired FFT integer oversampling ratio

    Parameters
    ----------
    array :  ndarray
        A 2D array representing some image
    oversample : int
        Padding factor for expanding the array

    Returns
    -------
    padded_array : ndarray
        A larger array containing mostly zeros but with the input array in the center.

    See Also
    ---------
    padToSize
    """
    npix = array.shape[0]
    padded = np.zeros(shape=(npix*oversample, npix*oversample), dtype=array.dtype)
    n0 = float(npix)*(oversample - 1)/2
    n1 = n0+npix
    n0 = int(round(n0)) # because astropy test_plugins enforces integer indices
    n1 = int(round(n1))
    padded[n0:n1, n0:n1] = array
    return padded

def padToSize(array, padded_shape):
    """ Add zeros around the edge of an array, to reach a specific defined size and shape.
    This is similar to padToOversample but is more flexible.

    Parameters
    ----------
    array :  ndarray
        A 2D array representing some image
    padded_shape :  tuple of 2 elements
        Desired size for the padded array.

    Returns
    -------
    padded_array : ndarray
        A larger array containing mostly zeros but with the input array in the center.


    See Also
    ---------
    padToOversample 
    """

    if len(padded_shape) < 2: 
        outsize0 = padded_shape
        outside1 = padded_shape
    else:
        outsize0 = padded_shape[0]
        outsize1 = padded_shape[1]
    #npix = array.shape[0]
    padded = np.zeros(shape=padded_shape, dtype=array.dtype)
    n0 = (outsize0 - array.shape[0])/2  # pixel offset for the inner array
    m0 = (outsize1 - array.shape[1])/2  # pixel offset in second dimension
    n1 = n0+array.shape[0]
    m1 = m0+array.shape[1]
    n0 = int(round(n0)) # because astropy test_plugins enforces integer indices
    n1 = int(round(n1))
    m0 = int(round(m0))
    m1 = int(round(m1))
    padded[n0:n1, m0:m1] = array
    return padded

def removePadding(array,oversample):
    " Remove zeros around the edge of an array, assuming some integer oversampling padding factor "
    npix = array.shape[0] / oversample
    n0 = float(npix)*(oversample - 1)/2
    n1 = n0+npix
    n0 = int(round(n0))
    n1 = int(round(n1))
    return array[n0:n1,n0:n1].copy()


def rebin_array(a = None, rc=(2,2), verbose=False):
    """ Rebin array by an integer factor while conserving flux

    Perform simple-minded flux-conserving binning... clip trailing
    size mismatch: eg a 10x3 array binned by 3 results in a 3x1 array

    Parameters
    ----------
    a : array_like
        input array
    rc : two-element tuple 
        (nrows, ncolumns) desired for rebinned array
    verbose : bool
        output additional status text?


    anand@stsci.edu

    """

    r, c = rc

    R = a.shape[0]
    C = a.shape[1]

    nr = int(R / r)
    nc = int(C / c)

    b = a[0:nr, 0:nc].copy()
    b = b * 0

    for ri in range(0, nr):
        Rlo = ri * r
        if verbose:
            print("row loop")
        for ci in range(0, nc):
            Clo = ci * c
            b[ri, ci] = np.add.reduce(a[Rlo:Rlo+r, Clo:Clo+c].copy().flat)
            if verbose:
                print("    [%d:%d, %d:%d]" % (Rlo,Rlo+r, Clo,Clo+c))
                print("%4.0f"  %   np.add.reduce(a[Rlo:Rlo+r, Clo:Clo+c].copy().flat))
    return b


def krebin(a, shape):
    """ Fast Rebinning with flux conservation

    New shape must be an integer divisor of the current shape.

    This algorithm is much faster than rebin_array

    Parameters
    ----------
    a : array_like
        input array
    shape : two-element tuple 
        (nrows, ncolumns) desired for rebinned array


    """
    # Klaus P's fastrebin from web
    sh = shape[0],a.shape[0]//shape[0],shape[1],a.shape[1]//shape[1]
    return a.reshape(sh).sum(-1).sum(1)

###########################################################################
#
#    Other utility functions 
#



def specFromSpectralType(sptype, return_list=False, catalog=None):
    """Get Pysynphot Spectrum object from a user-friendly spectral type string.

    Given a spectral type such as 'A0IV' or 'G2V', this uses a fixed lookup table
    to determine an appropriate spectral model from Castelli & Kurucz 2004 or 
    the Phoenix model grids. Depends on pysynphot and CDBS. This is just a
    convenient access function.

    Parameters
    -----------
    catalog: str
        'ck04' for Castelli & Kurucz 2004, 'phoenix' for Phoenix models.
        If not set explicitly, the code will check if the phoenix models are
        present inside the $PYSYN_CDBS directory. If so, those are the default;
        otherwise, it's CK04.

    """
    import pysynphot


    if catalog is None: 
        import os
        cdbs = os.getenv('PYSYN_CDBS')
        if os.path.exists( os.path.join(os.getenv('PYSYN_CDBS'), 'grid', 'phoenix')):
            catalog='phoenix'
        elif os.path.exists( os.path.join(os.getenv('PYSYN_CDBS'), 'grid', 'ck04models')):
            catalog='ck04'
        else:
            raise IOError("Could not find either phoenix or ck04models subdirectories of $PYSYN_CDBS/grid")

    if catalog.lower()  =='ck04':
        catname='ck04models'

        # Recommended lookup table into the CK04 models (from 
        # the documentation of that catalog?)
        lookuptable = {
            "O3V":   (50000, 0.0, 5.0),
            "O5V":   (45000, 0.0, 5.0),
            "O6V":   (40000, 0.0, 4.5),
            "O8V":   (35000, 0.0, 4.0),
            "O5I":   (40000, 0.0, 4.5),
            "O6I":   (40000, 0.0, 4.5),
            "O8I":   (34000, 0.0, 4.0),
            "B0V":   (30000, 0.0, 4.0),
            "B3V":   (19000, 0.0, 4.0),
            "B5V":   (15000, 0.0, 4.0),
            "B8V":   (12000, 0.0, 4.0),
            "B0III": (29000, 0.0, 3.5),
            "B5III": (15000, 0.0, 3.5),
            "B0I":   (26000, 0.0, 3.0),
            "B5I":   (14000, 0.0, 2.5),
            "A0V":   (9500, 0.0, 4.0),
            "A5V":   (8250, 0.0, 4.5),
            "A0I":   (9750, 0.0, 2.0),
            "A5I":   (8500, 0.0, 2.0),
            "F0V":   (7250, 0.0, 4.5),
            "F5V":   (6500, 0.0, 4.5),
            "F0I":   (7750, 0.0, 2.0),
            "F5I":   (7000, 0.0, 1.5),
            "G0V":   (6000, 0.0, 4.5),
            "G5V":   (5750, 0.0, 4.5),
            "G0III": (5750, 0.0, 3.0),
            "G5III": (5250, 0.0, 2.5),
            "G0I":   (5500, 0.0, 1.5),
            "G5I":   (4750, 0.0, 1.0),
            "K0V":   (5250, 0.0, 4.5),
            "K5V":   (4250, 0.0, 4.5),
            "K0III": (4750, 0.0, 2.0),
            "K5III": (4000, 0.0, 1.5),
            "K0I":   (4500, 0.0, 1.0),
            "K5I":   (3750, 0.0, 0.5),
            "M0V":   (3750, 0.0, 4.5),
            "M2V":   (3500, 0.0, 4.5),
            "M5V":   (3500, 0.0, 5.0),
            "M0III": (3750, 0.0, 1.5),
            "M0I":   (3750, 0.0, 0.0),
            "M2I":   (3500, 0.0, 0.0)}
    elif catalog.lower() =='phoenix':
        catname='phoenix'
        # lookup table used in JWST ETCs
        lookuptable = {
            "O3V":   (45000, 0.0, 4.0),
            "O5V":   (41000, 0.0, 4.5),
            "O7V":   (37000, 0.0, 4.0),
            "O9V":   (33000, 0.0, 4.0),
            "B0V":   (30000, 0.0, 4.0),
            "B1V":   (25000, 0.0, 4.0),
            "B3V":   (19000, 0.0, 4.0),
            "B5V":   (15000, 0.0, 4.0),
            "B8V":   (12000, 0.0, 4.0),
            "A0V":   (9500, 0.0, 4.0),
            "A1V":   (9250, 0.0, 4.0),
            "A3V":   (8250, 0.0, 4.0),
            "A5V":   (8250, 0.0, 4.0),
            "F0V":   (7250, 0.0, 4.0),
            "F2V":   (7000, 0.0, 4.0),
            "F5V":   (6500, 0.0, 4.0),
            "F8V":   (6250, 0.0, 4.5),
            "G0V":   (6000, 0.0, 4.5),
            "G2V":   (5750, 0.0, 4.5),
            "G5V":   (5750, 0.0, 4.5),
            "G8V":   (5500, 0.0, 4.5),
            "K0V":   (5250, 0.0, 4.5),
            "K2V":   (4750, 0.0, 4.5),
            "K5V":   (4250, 0.0, 4.5),
            "K7V":   (4000, 0.0, 4.5),
            "M0V":   (3750, 0.0, 4.5),
            "M2V":   (3500, 0.0, 4.5),
            "M5V":   (3500, 0.0, 5.0),
            "B0III": (29000, 0.0, 3.5),
            "B5III": (15000, 0.0, 3.5),
            "G0III": (5750, 0.0, 3.0),
            "G5III": (5250, 0.0, 2.5),
            "K0III": (4750, 0.0, 2.0),
            "K5III": (4000, 0.0, 1.5),
            "M0III": (3750, 0.0, 1.5),
            "O6I":   (39000, 0.0, 4.5),
            "O8I":   (34000, 0.0, 4.0),
            "B0I":   (26000, 0.0, 3.0),
            "B5I":   (14000, 0.0, 2.5),
            "A0I":   (9750, 0.0, 2.0),
            "A5I":   (8500, 0.0, 2.0),
            "F0I":   (7750, 0.0, 2.0),
            "F5I":   (7000, 0.0, 1.5),
            "G0I":   (5500, 0.0, 1.5),
            "G5I":   (4750, 0.0, 1.0),
            "K0I":   (4500, 0.0, 1.0),
            "K5I":   (3750, 0.0, 0.5),
            "M0I":   (3750, 0.0, 0.0),
            "M2I":   (3500, 0.0, 0.0)}

    if return_list:
        sptype_list = list(lookuptable.keys())
        def sort_sptype(typestr):
            letter = typestr[0]
            lettervals = {'O':0, 'B': 10, 'A': 20,'F': 30, 'G':40, 'K': 50, 'M':60}
            value = lettervals[letter]*1.0
            value += int(typestr[1])
            if "III" in typestr: value += .3
            elif "I" in typestr: value += .1
            elif "V" in typestr: value += .5
            return value
        sptype_list.sort(key=sort_sptype)
        sptype_list.insert(0,"Flat spectrum in F_nu")
        sptype_list.insert(0,"Flat spectrum in F_lambda")
        # add a variety of spectral type slopes, per request from Dean Hines
        for slope in [-3, -2, -1.5, -1, -0.75, -0.5, 0.5, 0.75, 1.0, 1.5, 2, 3]:
            sptype_list.insert(0,"Power law F_nu ~ nu^(%s)" % str(slope))
        #sptype_list.insert(0,"Power law F_nu ~ nu^(-0.75)")
        #sptype_list.insert(0,"Power law F_nu ~ nu^(-1.0)")
        #sptype_list.insert(0,"Power law F_nu ~ nu^(-1.5)")
        #sptype_list.insert(0,"Power law F_nu ~ nu^(-2.0)")
        return sptype_list


    if "Flat" in sptype:
        if sptype == "Flat spectrum in F_nu":    spec = pysynphot.FlatSpectrum( 1, fluxunits = 'fnu')
        elif sptype == "Flat spectrum in F_lambda":  spec= pysynphot.FlatSpectrum( 1, fluxunits = 'flam')
        spec.convert('flam')
        return spec*(1./spec.flux.mean())
    if 'Power law' in sptype:
        import re
        ans = re.search('\((.*)\)', sptype)
        if ans is None: raise ValueError("Invalid power law specification cannot be parsed to get exponent")
        exponent = float(ans.groups(0)[0])
        # note that Pysynphot's PowerLaw class implements a power law in terms of lambda, not nu.
        # but since nu = clight/lambda, it's just a matter of swapping the sign on the exponent. 

        spec = pysynphot.PowerLaw(1, (-1)*exponent, fluxunits='fnu')
        spec.convert('flam')
        spec *= (1./spec.flux.mean())
        spec.name = sptype
        return spec
    else: 
        keys = lookuptable[sptype]
        try:
            return pysynphot.Icat(catname,keys[0], keys[1], keys[2])
        except:
            errmsg = "Could not find a match in catalog {0} for key {1}. Check that is a valid name in the lookup table, and/or that pysynphot is installed properly.".format(catname, sptype)
            _log.critical(errmsg)
            raise LookupError(errmsg)


###################################################################33
#
#     Multiprocessing and FFT helper functions 


def estimate_optimal_nprocesses(osys, nwavelengths=None, padding_factor=None, memory_fraction=0.5):
    """ Attempt to estimate a reasonable number of processes to use for a multi-wavelength calculation.

    This is not entirely obvious because this can be either CPU- or memory-limited, and you don't want
    to just spawn nwavelengths processes necessarily. 
    
    Here we attempt to estimate how many such calculations can happen in
    parallel without swapping to disk, with a mixture of empiricism and conservatism.
    One really does not want to end up swapping to disk with huge arrays.

    NOTE: Requires psutil package. Otherwise defaults to just 4?

    Parameters
    -----------
    osys : OpticalSystem instance
        The optical system that we will be calculating for. 
    nwavelengths : int
        Number of wavelengths. Sets maximum # of processes.
    padding_factor : int
        How many copies of the wavefront array per calculation
    memory_fraction : float
        What fraction of total system physical RAM should webbPSF make use of?
        This is in attempt to make it play nicely with whatever else you're running...
    """

    from . import conf
    try:
        import psutil
    except:
        _log.debug("No psutil package available, cannot estimate optimal nprocesses.")
        return 4

    wfshape = osys.inputWavefront().shape
    # will we do an FFT or not?
    propinfo = osys._propagation_info()
    if 'FFT' in propinfo['steps']:
        wavefrontsize = wfshape[0]*wfshape[1]*osys.oversample**2 *  16 # 16 bytes = complex double size 
        _log.debug('FFT propagation with array={0}, oversample = {1} uses {2} bytes'.format(wfshape[0], osys.oversample, wavefrontsize))
        # The following is a very rough estimate
        # empirical tests show that an 8192x8192 propagation results in Python sessions with ~4 GB memory allocation. using FFTW
        # usingg mumpy FT, the memory usage per process can exceed 5 GB for an 8192x8192 propagation.
        padding_factor = 4  if conf.use_fftw else 5
    else:
        # oversampling not relevant for memory size in MFT mode
        wavefrontsize = wfshape[0]*wfshape[1] *  16 # 16 bytes = complex double size 
        _log.debug('MFT propagation with array={0} uses {2} bytes'.format(wfshape[0], osys.oversample, wavefrontsize))
        padding_factor = 1

    mem_per_prop = wavefrontsize * padding_factor
    mem_per_output = propinfo['output_size']*8

    # total memory needed is the sum of memory for the propagation plus memory to hold the results
    #avail_ram = psutil.phymem_usage().total * memory_fraction
    avail_ram = psutil.virtual_memory().available
    avail_ram -= 2* 1024.**3   # always leave at least 2 GB extra padding - let's be cautious to make sure we don't swap.
    recommendation = int(np.floor(float(avail_ram) / (mem_per_prop+mem_per_output)))
       
    if recommendation > psutil.NUM_CPUS: recommendation = psutil.NUM_CPUS
    if nwavelengths is not None:
        if recommendation > nwavelengths: recommendation = nwavelengths

    _log.info("estimated optimal # of processes is {0}".format(recommendation))
    return recommendation


def fftw_save_wisdom(filename=None):
    """ Save accumulated FFTW wisdom to a file 

    By default this file will be in the user's astropy configuration directory.
    (Another location could be chosen - this is simple and works easily cross-platform.)
    
    Parameters
    ------------
    filename : string, optional
        Filename to use (instead of the default, poppy_fftw_wisdom.txt)
    """
    import os
    import astropy.config
    try:
        import pyfftw
    except:
        return # FFTW is not present, therefore this is a null op

    if filename is None:
        filename=os.path.join( astropy.config.get_config_dir(), "poppy_fftw_wisdom.txt")


    double, single, longdouble = pyfftw.export_wisdom()
    f = open(filename, 'w')
    f.write("# FFTW wisdom information saved by POPPY\n")
    f.write("#   Do not edit this file by hand; that will likely break it.\n")
    f.write("# See http://hgomersall.github.io/pyFFTW/pyfftw/pyfftw.html?#wisdom-functions for more information\n")
    f.write('# the following three lines are the double, single, and longdouble wisdoms\n')
    f.write(double.replace('\n','\\n')+'\n')
    f.write(single.replace('\n','\\n')+'\n')
    f.write(longdouble.replace('\n','\\n')+'\n')
    _log.debug("FFTW wisdom saved to "+filename)


def fftw_load_wisdom(filename=None):
    """ Read accumulated FFTW wisdom previously saved in previously saved in a file 

    By default this file will be in the user's astropy configuration directory.
    (Another location could be chosen - this is simple and works easily cross-platform.)
    
    Parameters
    ------------
    filename : string, optional
        Filename to use (instead of the default, poppy_fftw_wisdom.txt)
    """
 
    import os
    from astropy import config
    try:
        import pyfftw
    except:
        return # FFTW is not present, therefore this is a null op

    if filename is None:
        filename=os.path.join( config.get_config_dir(), "poppy_fftw_wisdom.txt")
 
    if not os.path.exists(filename): return # gracefully ignore the case of lacking wisdom yet.

    _log.debug("Trying to reload wisdom from file "+filename)
    try:
        lines = open(filename,'r').readlines()
        # the first four lines are comments and should be ignored.
        wisdom = [lines[i].replace(r'\n', '\n') for i in [4,5,6]]
        wisdom = tuple(wisdom)
    except:
        _log.debug("ERROR - wisdom tuple could not be loaded from file :"+filename)
        return False

    success = pyfftw.import_wisdom(wisdom)
    _log.debug("Reloaded double precision wisdom: "+str(success[0]))
    _log.debug("Reloaded single precision wisdom: "+str(success[1]))
    _log.debug("Reloaded longdouble precision wisdom: "+str(success[2]))
    
    return True



<|MERGE_RESOLUTION|>--- conflicted
+++ resolved
@@ -148,17 +148,11 @@
     else: 
         norm=matplotlib.colors.LogNorm(vmin=vmin, vmax=vmax)
 
-<<<<<<< HEAD
-    if isinstance(pixelscale, six.string_types):
-        halffov_x = HDUlist[ext].header[pixelscale]*HDUlist[ext].data.shape[1]/2
-        halffov_y = HDUlist[ext].header[pixelscale]*HDUlist[ext].data.shape[0]/2
-=======
     psf_array_shape = HDUlist[ext].data.shape
     if isinstance(pixelscale, six.string_types):
         pixelscale = HDUlist[ext].header[pixelscale]
         halffov_x = pixelscale * psf_array_shape[1] / 2.0
         halffov_y = pixelscale * psf_array_shape[0] / 2.0
->>>>>>> 877f5f9b
     else:
         pixelscale = float(pixelscale)
         halffov_x = pixelscale * psf_array_shape[1] / 2.0
