"""
Analytic optical element classes to introduce a specified wavefront
error in an OpticalSystem

 * ZernikeWFE
 * ParameterizedWFE (for use with hexike or zernike basis functions)
 * SineWaveWFE
 * TODO: MultiSineWaveWFE ?
 * TODO: PowerSpectrumWFE
 * TODO: KolmogorovWFE

"""

import collections
from functools import wraps
import numpy as np
import astropy.units as u

from .optics import AnalyticOpticalElement, CircularAperture
from .poppy_core import Wavefront, PlaneType, BaseWavefront
from poppy.fresnel import FresnelWavefront

from . import zernike
from . import utils
from . import accel_math

__all__ = ['WavefrontError', 'ParameterizedWFE', 'ZernikeWFE', 'SineWaveWFE',
        'StatisticalPSDWFE']


def _check_wavefront_arg(f):
    """Decorator that ensures the first positional method argument
    is a poppy.Wavefront or FresnelWavefront
    """

    @wraps(f)
    def wrapper(*args, **kwargs):
        if not isinstance(args[1], BaseWavefront):
            raise ValueError("The first argument must be a Wavefront or FresnelWavefront object.")
        else:
            return f(*args, **kwargs)
    return wrapper


class WavefrontError(AnalyticOpticalElement):
    """A base class for different sources of wavefront error

    Analytic optical elements that represent wavefront error should
    derive from this class and override methods appropriately.
    Defined to be a pupil-plane optic.
    """

    def __init__(self, **kwargs):
        if 'planetype' not in kwargs:
            kwargs['planetype'] = PlaneType.pupil
        super(WavefrontError, self).__init__(**kwargs)
        # in general we will want to see phase rather than intensity at this plane
        self.wavefront_display_hint = 'phase'

    @_check_wavefront_arg
    def get_opd(self, wave):
        """Construct the optical path difference array for a wavefront error source
        as evaluated across the pupil for an input wavefront `wave`

        Parameters
        ----------
        wave : Wavefront
            Wavefront object with a `coordinates` method that returns (y, x)
            coordinate arrays in meters in the pupil plane
        """
        raise NotImplementedError('Not implemented yet')

    def rms(self):
        """RMS wavefront error induced by this surface"""
        raise NotImplementedError('Not implemented yet')

    def peaktovalley(self):
        """Peak-to-valley wavefront error induced by this surface"""
        raise NotImplementedError('Not implemented yet')


def _wave_y_x_to_rho_theta(y, x, pupil_radius):
    """
    Return wave coordinates in (rho, theta) for a Wavefront object
    normalized such that rho == 1.0 at the pupil radius

    Parameters
    ----------
    wave : Wavefront
        Wavefront object with a `coordinates` method that returns (y, x)
        coordinate arrays in meters in the pupil plane
    pupil_radius : float
        Radius (in meters) of a circle circumscribing the pupil.
    """

    if accel_math._USE_NUMEXPR:
        rho = accel_math.ne.evaluate("sqrt(x**2+y**2)/pupil_radius")
        theta = accel_math.ne.evaluate("arctan2(y / pupil_radius, x / pupil_radius)")
    else:
        rho = np.sqrt(x ** 2 + y ** 2) / pupil_radius
        theta = np.arctan2(y / pupil_radius, x / pupil_radius)
    return rho, theta


class ParameterizedWFE(WavefrontError):
    """
    Define an optical element in terms of its distortion as decomposed
    into a set of orthonormal basis functions (e.g. Zernikes,
    Hexikes, etc.). Included basis functions are normalized such that
    user-provided coefficients correspond to meters RMS wavefront
    aberration for that basis function.

    Parameters
    ----------
    coefficients : iterable of numbers
        The contribution of each term to the final distortion, in meters
        RMS wavefront error. The coefficients are interpreted as indices
        in the order of Noll et al. 1976: the first term corresponds to
        j=1, second to j=2, and so on.
    radius : float
        Pupil radius, in meters. Defines the region of the input
        wavefront array over which the distortion terms will be
        evaluated. For non-circular pupils, this should be the circle
        circumscribing the actual pupil shape.
    basis_factory : callable
        basis_factory will be called with the arguments `nterms`, `rho`,
        `theta`, and `outside`.

        `nterms` specifies how many terms to compute, starting with the
        j=1 term in the Noll indexing convention for `nterms` = 1 and
        counting up.

        `rho` and `theta` are square arrays holding the rho and theta
        coordinates at each pixel in the pupil plane. `rho` is
        normalized such that `rho` == 1.0 for pixels at `radius` meters
        from the center.

        `outside` contains the value to assign pixels outside the
        radius `rho` == 1.0. (Always 0.0, but provided for
        compatibility with `zernike.zernike_basis` and
        `zernike.hexike_basis`.)
    """

    @utils.quantity_input(coefficients=u.meter, radius=u.meter)
    def __init__(self, name="Parameterized Distortion", coefficients=None, radius=1*u.meter,
                 basis_factory=None, **kwargs):
        if not isinstance(basis_factory, collections.Callable):
            raise ValueError("'basis_factory' must be a callable that can "
                             "calculate basis functions")
        self.radius = radius
        self.coefficients = coefficients
        self.basis_factory = basis_factory
        self._default_display_size = radius * 3
        super(ParameterizedWFE, self).__init__(name=name, **kwargs)

    @_check_wavefront_arg
    def get_opd(self, wave):
        y, x = self.get_coordinates(wave)
        rho, theta = _wave_y_x_to_rho_theta(y, x, self.radius.to(u.meter).value)

        combined_distortion = np.zeros(rho.shape)

        nterms = len(self.coefficients)
        computed_terms = self.basis_factory(nterms=nterms, rho=rho, theta=theta, outside=0.0)

        for idx, coefficient in enumerate(self.coefficients):
            if coefficient == 0.0:
                continue  # save the trouble of a multiply-and-add of zeros
            coefficient_in_m = coefficient.to(u.meter).value
            combined_distortion += coefficient_in_m * computed_terms[idx]
        return combined_distortion


class ZernikeWFE(WavefrontError):
    """
    Define an optical element in terms of its Zernike components by
    providing coefficients for each Zernike term contributing to the
    analytic optical element.

    Parameters
    ----------
    coefficients : iterable of floats
        Specifies the coefficients for the Zernike terms, ordered
        according to the convention of Noll et al. JOSA 1976. The
        coefficient is in meters of optical path difference (not waves).
    radius : float
        Pupil radius, in meters, over which the Zernike terms should be
        computed such that rho = 1 at r = `radius`.
    """

    @utils.quantity_input(coefficients=u.meter, radius=u.meter)
    def __init__(self, name="Zernike WFE", coefficients=None, radius=None,
            aperture_stop=False, **kwargs):

        if radius is None:
            raise ValueError("You must specify a radius for the unit circle "
                             "over which the Zernike polynomials are normalized")
        self.radius = radius
        self.aperture_stop = aperture_stop
        self.coefficients = coefficients
        self.circular_aperture = CircularAperture(radius=self.radius, gray_pixel=False, **kwargs)
        self._default_display_size = radius * 3
        kwargs.update({'name': name})
        super(ZernikeWFE, self).__init__(**kwargs)

    @_check_wavefront_arg
    def get_opd(self, wave):
        """
        Parameters
        ----------
        wave : poppy.Wavefront (or float)
            Incoming Wavefront before this optic to set wavelength and
            scale, or a float giving the wavelength in meters
            for a temporary Wavefront used to compute the OPD.
        """

        # the Zernike optic, being normalized on a circle, is
        # implicitly also a circular aperture:
        aperture_intensity = self.circular_aperture.get_transmission(wave)

        pixelscale_m = wave.pixelscale.to(u.meter / u.pixel).value

        # whether we can use pre-cached zernikes for speed depends on whether
        # there are any coord offsets. See #229
        has_offset_coords = (hasattr(self, "shift_x") or hasattr(self, "shift_y")
                             or hasattr(self, "rotation"))
        if has_offset_coords:
            y, x = self.get_coordinates(wave)
            rho, theta = _wave_y_x_to_rho_theta(y, x, self.radius.to(u.meter).value)

        combined_zernikes = np.zeros(wave.shape, dtype=np.float64)
        for j, k in enumerate(self.coefficients, start=1):
            k_in_m = k.to(u.meter).value

            if has_offset_coords:
                combined_zernikes += k_in_m * zernike.zernike1(
                    j,
                    rho=rho,
                    theta=theta,
                    outside=0.0,
                    noll_normalize=True
                )
            else:
                combined_zernikes += k_in_m * zernike.cached_zernike1(
                    j,
                    wave.shape,
                    pixelscale_m,
                    self.radius.to(u.meter).value,
                    outside=0.0,
                    noll_normalize=True
                )

<<<<<<< HEAD
        combined_zernikes[aperture_intensity==0] = 0
        if units == 'waves':
            combined_zernikes /= wave.wavelength.to(u.meter).value
=======
        combined_zernikes *= aperture_intensity
>>>>>>> f070362d
        return combined_zernikes


    def get_transmission(self, wave):
        if self.aperture_stop:
            return self.circular_aperture.get_transmission(wave)
        else:
            return np.ones(wave.shape)


class SineWaveWFE(WavefrontError):
    """ A single sine wave ripple across the optic

    Specified as a a spatial frequency in cycles per meter, an optional phase offset in cycles,
    and an amplitude.

    By default the wave is oriented in the X direction.
    Like any AnalyticOpticalElement class, you can also specify a rotation parameter to
    rotate the direction of the sine wave.


    (N.b. we intentionally avoid letting users specify this in terms of a spatial wavelength
    because that would risk potential ambiguity with the wavelength of light.)
    """

    @utils.quantity_input(spatialfreq=1. / u.meter, amplitude=u.meter)
    def __init__(self, name='Sine WFE', spatialfreq=1.0, amplitude=1e-6, phaseoffset=0, **kwargs):
        super(WavefrontError, self).__init__(name=name, **kwargs)

        self.sine_spatial_freq = spatialfreq
        self.sine_phase_offset = phaseoffset
        # note, can't call this next one 'amplitude' since that's already a property
        self.sine_amplitude = amplitude

    @_check_wavefront_arg
    def get_opd(self, wave):
        """
        Parameters
        ----------
        wave : poppy.Wavefront (or float)
            Incoming Wavefront before this optic to set wavelength and
            scale, or a float giving the wavelength in meters
            for a temporary Wavefront used to compute the OPD.
        """

        y, x = self.get_coordinates(wave)  # in meters

        opd = self.sine_amplitude.to(u.meter).value * \
              np.sin(2 * np.pi * (x * self.sine_spatial_freq.to(1 / u.meter).value + self.sine_phase_offset))

        return opd


class StatisticalPSDWFE(WavefrontError):
    """
    Statistical PSD WFE class from power law for optical noise.

    Parameters
    ----------
    name : string
        name of the optic
    index: float
        negative power law spectra index, defaults to 3
    wfe: astropy quantity
        wfe in linear astropy units, defaults to 50 nm
    radius: astropy quantity
        radius of optic in linear astropy units, defaults to 1 m
    seed : integer
        seed for the random phase screen generator
    """

    @utils.quantity_input(wfe=u.nm, radius=u.meter)
    def __init__(self, name='PSD WFE', index=3.0, wfe=50*u.nm, radius=1*u.meter, seed=None, **kwargs):

        super().__init__(name=name, **kwargs)
        self.index = index
        self.wfe = wfe
        self.radius = radius
        self.seed = seed

    @_check_wavefront_arg
    def get_opd(self, wave):
        """
        Parameters
        ----------
        wave : poppy.Wavefront (or float)
            Incoming Wavefront before this optic to set wavelength and
            scale, or a float giving the wavelength in meters
            for a temporary Wavefront used to compute the OPD.
        """
        y, x = self.get_coordinates(wave)
        rho, theta = _wave_y_x_to_rho_theta(y, x, self.radius.to(u.meter).value)
        psd = np.power(rho, -self.index)   # generate power-law PSD

        np.random.seed(self.seed)   # if provided, set a seed for random number generator
        rndm_phase = np.random.normal(size=(len(y), len(x)))   # generate random phase screen
        rndm_psd = np.fft.fftshift(np.fft.fft2(np.fft.fftshift(rndm_phase)))   # FT of random phase screen to get random PSD
        scaled = np.sqrt(psd) * rndm_psd    # scale random PSD by power-law PSD
        phase_screen = np.fft.ifftshift(np.fft.ifft2(np.fft.ifftshift(scaled))).real   # FT of scaled random PSD makes phase screen

        phase_screen -= np.mean(phase_screen)  # force zero-mean
        opd = phase_screen / np.std(phase_screen) * self.wfe.to(u.m).value  # normalize to wanted input rms wfe

        return opd<|MERGE_RESOLUTION|>--- conflicted
+++ resolved
@@ -250,13 +250,7 @@
                     noll_normalize=True
                 )
 
-<<<<<<< HEAD
         combined_zernikes[aperture_intensity==0] = 0
-        if units == 'waves':
-            combined_zernikes /= wave.wavelength.to(u.meter).value
-=======
-        combined_zernikes *= aperture_intensity
->>>>>>> f070362d
         return combined_zernikes
 
 
