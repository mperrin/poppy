--- conflicted
+++ resolved
@@ -58,7 +58,6 @@
                                               'automatically save and reload FFTW ' +
                                               '"wisdom" for improved speed?')
 
-<<<<<<< HEAD
     use_cuda = _config.ConfigItem(True, 'Use cuda for FFTs on GPU (assuming it' +
             'is available)?')
     use_opencl = _config.ConfigItem(True, 'Use OpenCL for FFTs on GPU (assuming it' +
@@ -68,14 +67,6 @@
 
     double_precision = _config.ConfigItem(True, 'Floating point values use float64 and complex128 if True,' +
             'otherwise float32 and complex64.')
-=======
-    use_cuda = _config.ConfigItem(True, 'Use cuda via accelerate for FFTs (assuming it' +
-                                  'is available)?')
-    use_numexpr = _config.ConfigItem(True, 'Use NumExpr to accelerate array math (assuming it' +
-                                     'is available)?')
-    double_precision = _config.ConfigItem(True, 'Floating point values use float64 and complex128 if True,' +
-                                          'otherwise float32 and complex64.')
->>>>>>> 9d0550a6
 
     default_image_display_fov = _config.ConfigItem(5.0, 'Default image' +
                                                    'display field of view, in arcseconds. Adjust this to display ' +
